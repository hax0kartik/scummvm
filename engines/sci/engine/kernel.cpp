/* ScummVM - Graphic Adventure Engine
 *
 * ScummVM is the legal property of its developers, whose names
 * are too numerous to list here. Please refer to the COPYRIGHT
 * file distributed with this source distribution.
 *
 * This program is free software; you can redistribute it and/or
 * modify it under the terms of the GNU General Public License
 * as published by the Free Software Foundation; either version 2
 * of the License, or (at your option) any later version.

 * This program is distributed in the hope that it will be useful,
 * but WITHOUT ANY WARRANTY; without even the implied warranty of
 * MERCHANTABILITY or FITNESS FOR A PARTICULAR PURPOSE.  See the
 * GNU General Public License for more details.

 * You should have received a copy of the GNU General Public License
 * along with this program; if not, write to the Free Software
 * Foundation, Inc., 51 Franklin Street, Fifth Floor, Boston, MA 02110-1301, USA.
 *
 * $URL$
 * $Id$
 *
 */

#include "sci/sci.h"
#include "sci/engine/kernel.h"
#include "sci/event.h"
#include "sci/resource.h"
#include "sci/engine/features.h"
#include "sci/engine/kernel_tables.h"
#include "sci/engine/state.h"
#include "sci/engine/workarounds.h"

#include "common/system.h"

namespace Sci {

<<<<<<< HEAD
// Default kernel name table
#define SCI_KNAMES_DEFAULT_ENTRIES_NR 0x89

static const char *sci_default_knames[SCI_KNAMES_DEFAULT_ENTRIES_NR] = {
	/*0x00*/ "Load",
	/*0x01*/ "UnLoad",
	/*0x02*/ "ScriptID",
	/*0x03*/ "DisposeScript",
	/*0x04*/ "Clone",
	/*0x05*/ "DisposeClone",
	/*0x06*/ "IsObject",
	/*0x07*/ "RespondsTo",
	/*0x08*/ "DrawPic",
	/*0x09*/ "Dummy",	// Show
	/*0x0a*/ "PicNotValid",
	/*0x0b*/ "Animate",
	/*0x0c*/ "SetNowSeen",
	/*0x0d*/ "NumLoops",
	/*0x0e*/ "NumCels",
	/*0x0f*/ "CelWide",
	/*0x10*/ "CelHigh",
	/*0x11*/ "DrawCel",
	/*0x12*/ "AddToPic",
	/*0x13*/ "NewWindow",
	/*0x14*/ "GetPort",
	/*0x15*/ "SetPort",
	/*0x16*/ "DisposeWindow",
	/*0x17*/ "DrawControl",
	/*0x18*/ "HiliteControl",
	/*0x19*/ "EditControl",
	/*0x1a*/ "TextSize",
	/*0x1b*/ "Display",
	/*0x1c*/ "GetEvent",
	/*0x1d*/ "GlobalToLocal",
	/*0x1e*/ "LocalToGlobal",
	/*0x1f*/ "MapKeyToDir",
	/*0x20*/ "DrawMenuBar",
	/*0x21*/ "MenuSelect",
	/*0x22*/ "AddMenu",
	/*0x23*/ "DrawStatus",
	/*0x24*/ "Parse",
	/*0x25*/ "Said",
	/*0x26*/ "SetSynonyms",	// Portrait (KQ6 hires)
	/*0x27*/ "HaveMouse",
	/*0x28*/ "SetCursor",
	// FOpen (SCI0)
	// FPuts (SCI0)
	// FGets (SCI0)
	// FClose (SCI0)
	/*0x29*/ "SaveGame",
	/*0x2a*/ "RestoreGame",
	/*0x2b*/ "RestartGame",
	/*0x2c*/ "GameIsRestarting",
	/*0x2d*/ "DoSound",
	/*0x2e*/ "NewList",
	/*0x2f*/ "DisposeList",
	/*0x30*/ "NewNode",
	/*0x31*/ "FirstNode",
	/*0x32*/ "LastNode",
	/*0x33*/ "EmptyList",
	/*0x34*/ "NextNode",
	/*0x35*/ "PrevNode",
	/*0x36*/ "NodeValue",
	/*0x37*/ "AddAfter",
	/*0x38*/ "AddToFront",
	/*0x39*/ "AddToEnd",
	/*0x3a*/ "FindKey",
	/*0x3b*/ "DeleteKey",
	/*0x3c*/ "Random",
	/*0x3d*/ "Abs",
	/*0x3e*/ "Sqrt",
	/*0x3f*/ "GetAngle",
	/*0x40*/ "GetDistance",
	/*0x41*/ "Wait",
	/*0x42*/ "GetTime",
	/*0x43*/ "StrEnd",
	/*0x44*/ "StrCat",
	/*0x45*/ "StrCmp",
	/*0x46*/ "StrLen",
	/*0x47*/ "StrCpy",
	/*0x48*/ "Format",
	/*0x49*/ "GetFarText",
	/*0x4a*/ "ReadNumber",
	/*0x4b*/ "BaseSetter",
	/*0x4c*/ "DirLoop",
	/*0x4d*/ "CanBeHere", // CantBeHere in newer SCI versions
	/*0x4e*/ "OnControl",
	/*0x4f*/ "InitBresen",
	/*0x50*/ "DoBresen",
	/*0x51*/ "Platform", // DoAvoider (SCI0)
	/*0x52*/ "SetJump",
	/*0x53*/ "SetDebug",
	/*0x54*/ "Dummy",    // InspectObj
	/*0x55*/ "Dummy",    // ShowSends
	/*0x56*/ "Dummy",    // ShowObjs
	/*0x57*/ "Dummy",    // ShowFree
	/*0x58*/ "MemoryInfo",
	/*0x59*/ "Dummy",    // StackUsage
	/*0x5a*/ "Dummy",    // Profiler
	/*0x5b*/ "GetMenu",
	/*0x5c*/ "SetMenu",
	/*0x5d*/ "GetSaveFiles",
	/*0x5e*/ "GetCWD",
	/*0x5f*/ "CheckFreeSpace",
	/*0x60*/ "ValidPath",
	/*0x61*/ "CoordPri",
	/*0x62*/ "StrAt",
	/*0x63*/ "DeviceInfo",
	/*0x64*/ "GetSaveDir",
	/*0x65*/ "CheckSaveGame",
	/*0x66*/ "ShakeScreen",
	/*0x67*/ "FlushResources",
	/*0x68*/ "SinMult",
	/*0x69*/ "CosMult",
	/*0x6a*/ "SinDiv",
	/*0x6b*/ "CosDiv",
	/*0x6c*/ "Graph",
	/*0x6d*/ "Joystick",
	// End of kernel function table for SCI0
	/*0x6e*/ "ShiftScreen",
	/*0x6f*/ "Palette",
	/*0x70*/ "MemorySegment",
	/*0x71*/ "Intersections",	// MoveCursor (SCI1 late), PalVary (SCI1.1)
	/*0x72*/ "Memory",
	/*0x73*/ "ListOps",
	/*0x74*/ "FileIO",
	/*0x75*/ "DoAudio",
	/*0x76*/ "DoSync",
	/*0x77*/ "AvoidPath",
	/*0x78*/ "Sort",	// StrSplit (SCI01)
	/*0x79*/ "ATan",
	/*0x7a*/ "Lock",
	/*0x7b*/ "StrSplit",
	/*0x7c*/ "GetMessage",	// Message (SCI1.1)
	/*0x7d*/ "IsItSkip",
	/*0x7e*/ "MergePoly",
	/*0x7f*/ "ResCheck",
	/*0x80*/ "AssertPalette",
	/*0x81*/ "TextColors",
	/*0x82*/ "TextFonts",
	/*0x83*/ "Dummy",	// Record
	/*0x84*/ "Dummy",	// PlayBack
	/*0x85*/ "ShowMovie",
	/*0x86*/ "SetVideoMode",
	/*0x87*/ "SetQuitStr",
	/*0x88*/ "Dummy"	// DbugStr
};

struct SciKernelFunction {
	const char *name;
	KernelFunc *fun; /* The actual function */
	const char *signature;  /* kfunct signature */
};

#define DEFUN(name, fun, sig) {name, fun, sig}

SciKernelFunction kfunct_mappers[] = {
	/*00*/	DEFUN("Load", kLoad, "iii*"),
	/*01*/	DEFUN("UnLoad", kUnLoad, "i.*"),	// Work around SQ1 bug, when exiting the Ulence flats bar
	/*02*/	DEFUN("ScriptID", kScriptID, "Ioi*"),
	/*03*/	DEFUN("DisposeScript", kDisposeScript, "Oii*"), // Work around QfG1 bug
	/*04*/	DEFUN("Clone", kClone, "o"),
	/*05*/	DEFUN("DisposeClone", kDisposeClone, "o"),
	/*06*/	DEFUN("IsObject", kIsObject, "."),
	/*07*/	DEFUN("RespondsTo", kRespondsTo, ".i"),
	/*08*/	DEFUN("DrawPic", kDrawPic, "i*"),

	/*0a*/	DEFUN("PicNotValid", kPicNotValid, "i*"),
	/*0b*/	DEFUN("Animate", kAnimate, "LI*"), // More like (li?)?
	/*0c*/	DEFUN("SetNowSeen", kSetNowSeen, "oi*"), // The second parameter is ignored
	/*0d*/	DEFUN("NumLoops", kNumLoops, "o"),
	/*0e*/	DEFUN("NumCels", kNumCels, "o"),
	/*0f*/	DEFUN("CelWide", kCelWide, "iOi*"),
	/*10*/	DEFUN("CelHigh", kCelHigh, "iOi*"),
	/*11*/	DEFUN("DrawCel", kDrawCel, "iiiiii*i*r*"),
	/*12*/	DEFUN("AddToPic", kAddToPic, "Il*"),
	// FIXME: signature check removed (set to .*) as kNewWindow is different in Mac versions
	/*13*/	DEFUN("NewWindow", kNewWindow, "*."),
	///*13*/	DEFUN("NewWindow", kNewWindow, "iiiiZRi*"),
	/*14*/	DEFUN("GetPort", kGetPort, ""),
	/*15*/	DEFUN("SetPort", kSetPort, "ii*"),
	/*16*/	DEFUN("DisposeWindow", kDisposeWindow, "ii*"),
	/*17*/	DEFUN("DrawControl", kDrawControl, "o"),
	/*18*/	DEFUN("HiliteControl", kHiliteControl, "o"),
	/*19*/	DEFUN("EditControl", kEditControl, "ZoZo"),
	/*1a*/	DEFUN("TextSize", kTextSize, "rZrii*r*"),
	/*1b*/	DEFUN("Display", kDisplay, ".*"),
	/*1c*/	DEFUN("GetEvent", kGetEvent, "ioi*"),	// Mac versions pass an extra 3rd parameter (ignored - always 0?)
	/*1d*/	DEFUN("GlobalToLocal", kGlobalToLocal, "oo*"),
	/*1e*/	DEFUN("LocalToGlobal", kLocalToGlobal, "oo*"),
	/*1f*/	DEFUN("MapKeyToDir", kMapKeyToDir, "o"),
	/*20*/	DEFUN("DrawMenuBar", kDrawMenuBar, "i"),
	/*21*/	DEFUN("MenuSelect", kMenuSelect, "oi*"),
	/*22*/	DEFUN("AddMenu", kAddMenu, "rr"),
	/*23*/	DEFUN("DrawStatus", kDrawStatus, "Zri*"),
	/*24*/	DEFUN("Parse", kParse, "ro"),
	/*25*/	DEFUN("Said", kSaid, "Zr"),
	/*26*/	DEFUN("SetSynonyms", kSetSynonyms, "o"),
	/*27*/	DEFUN("HaveMouse", kHaveMouse, ""),
	/*28*/	DEFUN("SetCursor", kSetCursor, "i*"),
	// FIXME: The number 0x28 occurs twice :-)
	/*28*/	DEFUN("MoveCursor", kMoveCursor, "ii"),
	/*29*/	DEFUN("FOpen", kFOpen, "ri"),
	/*2a*/	DEFUN("FPuts", kFPuts, "ir"),
	/*2b*/	DEFUN("FGets", kFGets, "rii"),
	/*2c*/	DEFUN("FClose", kFClose, "i"),
	/*2d*/	DEFUN("SaveGame", kSaveGame, "rirr*"),
	/*2e*/	DEFUN("RestoreGame", kRestoreGame, "rir*"),
	/*2f*/	DEFUN("RestartGame", kRestartGame, ""),
	/*30*/	DEFUN("GameIsRestarting", kGameIsRestarting, "i*"),
	/*31*/	DEFUN("DoSound", kDoSound, "iIo*"),
	/*32*/	DEFUN("NewList", kNewList, ""),
	/*33*/	DEFUN("DisposeList", kDisposeList, "l"),
	/*34*/	DEFUN("NewNode", kNewNode, ".."),
	/*35*/	DEFUN("FirstNode", kFirstNode, "Zl"),
	/*36*/	DEFUN("LastNode", kLastNode, "l"),
	/*37*/	DEFUN("EmptyList", kEmptyList, "l"),
	/*38*/	DEFUN("NextNode", kNextNode, "n"),
	/*39*/	DEFUN("PrevNode", kPrevNode, "n"),
	/*3a*/	DEFUN("NodeValue", kNodeValue, "Zn"),
	/*3b*/	DEFUN("AddAfter", kAddAfter, "lnn"),
	/*3c*/	DEFUN("AddToFront", kAddToFront, "ln"),
	/*3d*/	DEFUN("AddToEnd", kAddToEnd, "ln"),
	/*3e*/	DEFUN("FindKey", kFindKey, "l."),
	/*3f*/	DEFUN("DeleteKey", kDeleteKey, "l."),
	/*40*/	DEFUN("Random", kRandom, "i*"),
	/*41*/	DEFUN("Abs", kAbs, "Oi"),
	/*42*/	DEFUN("Sqrt", kSqrt, "i"),
	/*43*/	DEFUN("GetAngle", kGetAngle, "iiiii*"), // occasionally KQ6 passes a 5th argument by mistake
	/*44*/	DEFUN("GetDistance", kGetDistance, "iiiii*"),
	/*45*/	DEFUN("Wait", kWait, "i"),
	/*46*/	DEFUN("GetTime", kGetTime, "i*"),
	/*47*/	DEFUN("StrEnd", kStrEnd, "r"),
	/*48*/	DEFUN("StrCat", kStrCat, "rr"),
	/*49*/	DEFUN("StrCmp", kStrCmp, "rri*"),
	/*4a*/	DEFUN("StrLen", kStrLen, "Zr"),
	/*4b*/	DEFUN("StrCpy", kStrCpy, "rZri*"),
	/*4c*/	DEFUN("Format", kFormat, "r.*"),
	/*4d*/	DEFUN("GetFarText", kGetFarText, "iiZr"),
	/*4e*/	DEFUN("ReadNumber", kReadNumber, "r"),
	/*4f*/	DEFUN("BaseSetter", kBaseSetter, "o"),
	/*50*/	DEFUN("DirLoop", kDirLoop, "oi"),
	// Opcode 51 is defined twice for a reason: In older SCI versions
	// it is CanBeHere, whereas in newer version it is CantBeHere
	/*51*/	DEFUN("CanBeHere", kCanBeHere, "ol*"),
	/*51*/	DEFUN("CantBeHere", kCantBeHere, "ol*"),
	/*52*/	DEFUN("OnControl", kOnControl, "i*"),
	/*53*/	DEFUN("InitBresen", kInitBresen, "oi*"),
	/*54*/	DEFUN("DoBresen", kDoBresen, "o"),
	/*55*/	DEFUN("DoAvoider", kDoAvoider, "o"),
	/*56*/	DEFUN("SetJump", kSetJump, "oiii"),
	/*57*/	DEFUN("SetDebug", kSetDebug, "i*"),
	/*5c*/	DEFUN("MemoryInfo", kMemoryInfo, "i"),
	/*5f*/	DEFUN("GetMenu", kGetMenu, "i."),
	/*60*/	DEFUN("SetMenu", kSetMenu, "i.*"),
	/*61*/	DEFUN("GetSaveFiles", kGetSaveFiles, "rrr"),
	/*62*/	DEFUN("GetCWD", kGetCWD, "r"),
	/*63*/	DEFUN("CheckFreeSpace", kCheckFreeSpace, "r.*"),
	/*64*/	DEFUN("ValidPath", kValidPath, "r"),
	/*65*/	DEFUN("CoordPri", kCoordPri, "ii*"),
	/*66*/	DEFUN("StrAt", kStrAt, "rii*"),
	/*67*/	DEFUN("DeviceInfo", kDeviceInfo, "i.*"),
	/*68*/	DEFUN("GetSaveDir", kGetSaveDir, ".*"),	// accepts a parameter in SCI2+ games
	/*69*/	DEFUN("CheckSaveGame", kCheckSaveGame, ".*"),
	/*6a*/	DEFUN("ShakeScreen", kShakeScreen, "ii*"),
	/*6b*/	DEFUN("FlushResources", kFlushResources, "i"),
	/*6c*/	DEFUN("TimesSin", kTimesSin, "ii"),
	/*6d*/	DEFUN("TimesCos", kTimesCos, "ii"),
	/*6e*/	DEFUN("6e", kTimesSin, "ii"),
	/*6f*/	DEFUN("6f", kTimesCos, "ii"),
	/*70*/	DEFUN("Graph", kGraph, ".*"),
	/*71*/	DEFUN("Joystick", kJoystick, ".*"),

	// Experimental functions
	/*74*/	DEFUN("FileIO", kFileIO, "i.*"),
	/*(?)*/	DEFUN("Memory", kMemory, "i.*"),
	/*(?)*/	DEFUN("Sort", kSort, "ooo"),
	/*(?)*/	DEFUN("AvoidPath", kAvoidPath, "ii.*"),
	/*(?)*/	DEFUN("Lock", kLock, "iii*"),
	/*(?)*/	DEFUN("Palette", kPalette, "i.*"),
	/*(?)*/	DEFUN("IsItSkip", kIsItSkip, "iiiii"),
	/*7b*/	DEFUN("StrSplit", kStrSplit, "rrZr"),

	// Non-experimental functions without a fixed ID
	DEFUN("CosMult", kTimesCos, "ii"),
	DEFUN("SinMult", kTimesSin, "ii"),

	// Misc functions
	/*(?)*/	DEFUN("CosDiv", kCosDiv, "ii"),
	/*(?)*/	DEFUN("PriCoord", kPriCoord, "i"),
	/*(?)*/	DEFUN("SinDiv", kSinDiv, "ii"),
	/*(?)*/	DEFUN("TimesCot", kTimesCot, "ii"),
	/*(?)*/	DEFUN("TimesTan", kTimesTan, "ii"),
	DEFUN("Message", kMessage, ".*"),
	DEFUN("GetMessage", kGetMessage, "iiir"),
	DEFUN("DoAudio", kDoAudio, ".*"),
	DEFUN("DoSync", kDoSync, ".*"),
	DEFUN("MemorySegment", kMemorySegment, "iri*"),
	DEFUN("Intersections", kIntersections, "iiiiriiiri"),
	DEFUN("ResCheck", kResCheck, "iii*"),
	DEFUN("SetQuitStr", kSetQuitStr, "r"),
	DEFUN("ShowMovie", kShowMovie, ".*"),
	DEFUN("SetVideoMode", kSetVideoMode, "i"),
	DEFUN("Platform", kPlatform, "i.*"),
	DEFUN("TextColors", kTextColors, ".*"),
	DEFUN("TextFonts", kTextFonts, ".*"),
	DEFUN("Portrait", kPortrait, ".*"),

#ifdef ENABLE_SCI32
	// SCI2 Kernel Functions
	DEFUN("IsHiRes", kIsHiRes, ""),
	DEFUN("Array", kArray, ".*"),
	DEFUN("ListAt", kListAt, "li"),
	DEFUN("String", kString, ".*"),
	DEFUN("AddScreenItem", kAddScreenItem, "o"),
	DEFUN("UpdateScreenItem", kUpdateScreenItem, "o"),
	DEFUN("DeleteScreenItem", kDeleteScreenItem, "o"),
	DEFUN("AddPlane", kAddPlane, "o"),
	DEFUN("DeletePlane", kDeletePlane, "o"),
	DEFUN("UpdatePlane", kUpdatePlane, "o"),
	DEFUN("RepaintPlane", kRepaintPlane, "o"),
	DEFUN("GetHighPlanePri", kGetHighPlanePri, ""),
	DEFUN("FrameOut", kFrameOut, ""),
	DEFUN("ListEachElementDo", kListEachElementDo, "li.*"),
	DEFUN("ListFirstTrue", kListFirstTrue, "li.*"),
	DEFUN("ListAllTrue", kListAllTrue, "li.*"),
	DEFUN("ListIndexOf", kListIndexOf, "lZo"),
	DEFUN("OnMe", kOnMe, "iio.*"),
	DEFUN("InPolygon", kInPolygon, "iio"),
	DEFUN("CreateTextBitmap", kCreateTextBitmap, "iiio"),

	// SCI2.1 Kernel Functions
	DEFUN("Save", kSave, ".*"),
	DEFUN("List", kList, ".*"),
	DEFUN("Robot", kRobot, ".*"),
	DEFUN("IsOnMe", kOnMe, "iio.*"),	// TODO: this seems right, but verify...

#endif

	// its a stub, but its needed for Pharkas to work
	DEFUN("PalVary", kPalVary, "ii*"),
	DEFUN("AssertPalette", kAssertPalette, "i"),

#if 0
	// Stub functions
	/*09*/	DEFUN("Show", kShow, "i"),
	DEFUN("ShiftScreen", kShiftScreen, ".*"),
	DEFUN("ListOps", kListOps, ".*"),
	DEFUN("ATan", kATan, ".*"),
	DEFUN("MergePoly", kMergePoly, ".*"),
	DEFUN("Record", kRecord, ".*"),
	DEFUN("PlayBack", kPlayBack, ".*"),
	DEFUN("DbugStr", kDbugStr, ".*"),
#endif

	{NULL, NULL, NULL} // Terminator
};

Kernel::Kernel(ResourceManager *resMan, SegManager *segMan) : _resMan(resMan), _segMan(segMan) {
=======
Kernel::Kernel(ResourceManager *resMan, SegManager *segMan)
	: _resMan(resMan), _segMan(segMan), _invalid("<invalid>") {
>>>>>>> fffec23a
	loadSelectorNames();
	mapSelectors();      // Map a few special selectors for later use
}

Kernel::~Kernel() {
	for (KernelFunctionArray::iterator it = _kernelFuncs.begin(); it != _kernelFuncs.end(); ++it) {
		if (it->subFunctionCount) {
			uint16 subFunctionNr = 0;
			while (subFunctionNr < it->subFunctionCount) {
				delete[] it->subFunctions[subFunctionNr].signature;
				subFunctionNr++;
			}
			delete[] it->subFunctions;
		}
		delete[] it->signature;
	}
}

uint Kernel::getSelectorNamesSize() const {
	return _selectorNames.size();
}

const Common::String &Kernel::getSelectorName(uint selector) {
	if (selector >= _selectorNames.size()) {
		// This should only occur in games w/o a selector-table
		//  We need this for proper workaround tables
		// TODO: maybe check, if there is a fixed selector-table and error() out in that case
		for (uint loopSelector = _selectorNames.size(); loopSelector <= selector; ++loopSelector)
			_selectorNames.push_back(Common::String::printf("<noname%d>", loopSelector));
	}

	// Ensure that the selector has a name
	if (_selectorNames[selector].empty())
		_selectorNames[selector] = Common::String::printf("<noname%d>", selector);

	return _selectorNames[selector];
}

uint Kernel::getKernelNamesSize() const {
	return _kernelNames.size();
}

const Common::String &Kernel::getKernelName(uint number) const {
	// FIXME: The following check is a temporary workaround for an issue
	// leading to crashes when using the debugger's backtrace command.
	if (number >= _kernelNames.size())
		return _invalid;
	return _kernelNames[number];
}

int Kernel::findSelector(const char *selectorName) const {
	for (uint pos = 0; pos < _selectorNames.size(); ++pos) {
		if (_selectorNames[pos] == selectorName)
			return pos;
	}

	debugC(2, kDebugLevelVM, "Could not map '%s' to any selector", selectorName);

	return -1;
}

void Kernel::loadSelectorNames() {
	Resource *r = _resMan->findResource(ResourceId(kResourceTypeVocab, VOCAB_RESOURCE_SELECTORS), 0);
	bool oldScriptHeader = (getSciVersion() == SCI_VERSION_0_EARLY);

	if (!r) { // No such resource?
		// Check if we have a table for this game
		// Some demos do not have a selector table
		Common::StringArray staticSelectorTable = checkStaticSelectorNames();

		if (staticSelectorTable.empty())
			error("Kernel: Could not retrieve selector names");
		else
			warning("No selector vocabulary found, using a static one");

		for (uint32 i = 0; i < staticSelectorTable.size(); i++) {
			_selectorNames.push_back(staticSelectorTable[i]);
			if (oldScriptHeader)
				_selectorNames.push_back(staticSelectorTable[i]);
		}

		return;
	}

	int count = READ_LE_UINT16(r->data) + 1; // Counter is slightly off

	for (int i = 0; i < count; i++) {
		int offset = READ_LE_UINT16(r->data + 2 + i * 2);
		int len = READ_LE_UINT16(r->data + offset);

		Common::String tmp((const char *)r->data + offset + 2, len);
		_selectorNames.push_back(tmp);
		//printf("%s\n", tmp.c_str());	// debug

		// Early SCI versions used the LSB in the selector ID as a read/write
		// toggle. To compensate for that, we add every selector name twice.
		if (oldScriptHeader)
			_selectorNames.push_back(tmp);
	}
}

// this parses a written kernel signature into an internal memory format
// [io] -> either integer or object
// (io) -> optionally integer AND an object
// (i) -> optional integer
// . -> any type
// i* -> optional multiple integers
// .* -> any parameters afterwards (or none)
static uint16 *parseKernelSignature(const char *kernelName, const char *writtenSig) {
	const char *curPos;
	char curChar;
	uint16 *result = NULL;
	uint16 *writePos = NULL;
	int size = 0;
	bool validType = false;
	bool optionalType = false;
	bool eitherOr = false;
	bool optional = false;
	bool hadOptional = false;

	// No signature given? no signature out
	if (!writtenSig)
		return NULL;

	// First, we check how many bytes the result will be
	//  we also check, if the written signature makes any sense
	curPos = writtenSig;
	while (*curPos) {
		curChar = *curPos;
		switch (curChar) {
		case '[': // either or
			if (eitherOr)
				error("signature for k%s: '[' used within '[]'", kernelName);
			eitherOr = true;
			validType = false;
			break;
		case ']': // either or end
			if (!eitherOr)
				error("signature for k%s: ']' used without leading '['", kernelName);
			if (!validType)
				error("signature for k%s: '[]' does not surround valid type(s)", kernelName);
			eitherOr = false;
			validType = false;
			size++;
			break;
		case '(': // optional
			if (optional)
				error("signature for k%s: '(' used within '()' brackets", kernelName);
			if (eitherOr)
				error("signature for k%s: '(' used within '[]' brackets", kernelName);
			optional = true;
			validType = false;
			optionalType = false;
			break;
		case ')': // optional end
			if (!optional)
				error("signature for k%s: ')' used without leading '('", kernelName);
			if (!optionalType)
				error("signature for k%s: '()' does not to surround valid type(s)", kernelName);
			optional = false;
			validType = false;
			hadOptional = true;
			break;
		case '0': // allowed types
		case 'i':
		case 'o':
		case 'r':
		case 'l':
		case 'n':
		case '.':
		case '!':
			if ((hadOptional) & (!optional))
				error("signature for k%s: non-optional type may not follow optional type", kernelName);
			validType = true;
			if (optional)
				optionalType = true;
			if (!eitherOr)
				size++;
			break;
		case '*': // accepts more of the same parameter (must be last char)
			if (!validType) {
				if ((writtenSig == curPos) || (*(curPos - 1) != ']'))
					error("signature for k%s: a valid type must be in front of '*'", kernelName);
			}
			if (eitherOr)
				error("signature for k%s: '*' may not be inside '[]'", kernelName);
			if (optional) {
				if ((*(curPos + 1) != ')') || (*(curPos + 2) != 0))
					error("signature for k%s: '*' may only be used for last type", kernelName);
			} else {
				if (*(curPos + 1) != 0)
					error("signature for k%s: '*' may only be used for last type", kernelName);
			}
			break;
		default:
			error("signature for k%s: '%c' unknown", kernelName, *curPos);
		}
		curPos++;
	}

	uint16 signature = 0;

	// Now we allocate buffer with required size and fill it
	result = new uint16[size + 1];
	writePos = result;
	curPos = writtenSig;
	do {
		curChar = *curPos;
		if (!eitherOr) {
			// not within either-or, check if next character forces output
			switch (curChar) {
			case 0:
			case '[':
			case '(':
			case ')':
			case 'i':
			case 'o':
			case 'r':
			case 'l':
			case 'n':
			case '.':
			case '!':
				// and we also got some signature pending?
				if (signature) {
					if (!(signature & SIG_MAYBE_ANY))
						error("signature for k%s: invalid ('!') may only get used in combination with a real type", kernelName);
					if ((signature & SIG_IS_INVALID) && ((signature & SIG_MAYBE_ANY) == (SIG_TYPE_NULL | SIG_TYPE_INTEGER)))
						error("signature for k%s: invalid ('!') should not be used on exclusive null/integer type", kernelName);
					if (optional) {
						signature |= SIG_IS_OPTIONAL;
						if (curChar != ')')
							signature |= SIG_NEEDS_MORE;
					}
					*writePos = signature;
					writePos++;
					signature = 0;
				}
			}
		}
		switch (curChar) {
		case '[': // either or
			eitherOr = true;
			break;
		case ']': // either or end
			eitherOr = false;
			break;
		case '(': // optional
			optional = true;
			break;
		case ')': // optional end
			optional = false;
			break;
		case '0':
			if (signature & SIG_TYPE_NULL)
				error("signature for k%s: NULL ('0') specified more than once", kernelName);
			signature |= SIG_TYPE_NULL;
			break;
		case 'i':
			if (signature & SIG_TYPE_INTEGER)
				error("signature for k%s: integer ('i') specified more than once", kernelName);
			signature |= SIG_TYPE_INTEGER | SIG_TYPE_NULL;
			break;
		case 'o':
			if (signature & SIG_TYPE_OBJECT)
				error("signature for k%s: object ('o') specified more than once", kernelName);
			signature |= SIG_TYPE_OBJECT;
			break;
		case 'r':
			if (signature & SIG_TYPE_REFERENCE)
				error("signature for k%s: reference ('r') specified more than once", kernelName);
			signature |= SIG_TYPE_REFERENCE;
			break;
		case 'l':
			if (signature & SIG_TYPE_LIST)
				error("signature for k%s: list ('l') specified more than once", kernelName);
			signature |= SIG_TYPE_LIST;
			break;
		case 'n':
			if (signature & SIG_TYPE_NODE)
				error("signature for k%s: node ('n') specified more than once", kernelName);
			signature |= SIG_TYPE_NODE;
			break;
		case '.':
			if (signature & SIG_MAYBE_ANY)
				error("signature for k%s: maybe-any ('.') shouldn't get specified with other types in front of it", kernelName);
			signature |= SIG_MAYBE_ANY;
			break;
		case '!':
			if (signature & SIG_IS_INVALID)
				error("signature for k%s: invalid ('!') specified more than once", kernelName);
			signature |= SIG_IS_INVALID;
			break;
		case '*': // accepts more of the same parameter
			signature |= SIG_MORE_MAY_FOLLOW;
			break;
		default:
			break;
		}
		curPos++;
	} while (curChar);

	// Write terminator
	*writePos = 0;

	return result;
}

uint16 Kernel::findRegType(reg_t reg) {
	// No segment? Must be integer
	if (!reg.segment)
		return SIG_TYPE_INTEGER | (reg.offset ? 0 : SIG_TYPE_NULL);

	if (reg.segment == 0xFFFF)
		return SIG_TYPE_UNINITIALIZED;

	// Otherwise it's an object
	SegmentObj *mobj = _segMan->getSegmentObj(reg.segment);
	if (!mobj)
		return SIG_TYPE_ERROR;

	uint16 result = 0;
	if (!mobj->isValidOffset(reg.offset))
		result |= SIG_IS_INVALID;

	switch (mobj->getType()) {
	case SEG_TYPE_SCRIPT:
		if (reg.offset <= (*(Script *)mobj)._bufSize &&
			reg.offset >= -SCRIPT_OBJECT_MAGIC_OFFSET &&
		    RAW_IS_OBJECT((*(Script *)mobj).getBuf(reg.offset)) ) {
			result |= ((Script *)mobj)->getObject(reg.offset) ? SIG_TYPE_OBJECT : SIG_TYPE_REFERENCE;
		} else
			result |= SIG_TYPE_REFERENCE;
		break;
	case SEG_TYPE_CLONES:
		result |= SIG_TYPE_OBJECT;
		break;
	case SEG_TYPE_LOCALS:
	case SEG_TYPE_STACK:
	case SEG_TYPE_SYS_STRINGS:
	case SEG_TYPE_DYNMEM:
	case SEG_TYPE_HUNK:
#ifdef ENABLE_SCI32
	case SEG_TYPE_ARRAY:
	case SEG_TYPE_STRING:
#endif
		result |= SIG_TYPE_REFERENCE;
		break;
	case SEG_TYPE_LISTS:
		result |= SIG_TYPE_LIST;
		break;
	case SEG_TYPE_NODES:
		result |= SIG_TYPE_NODE;
		break;
	default:
		return SIG_TYPE_ERROR;
	}
	return result;
}

struct SignatureDebugType {
	uint16 typeCheck;
	const char *text;
};

static const SignatureDebugType signatureDebugTypeList[] = {
	{ SIG_TYPE_NULL,          "null" },
	{ SIG_TYPE_INTEGER,       "integer" },
	{ SIG_TYPE_UNINITIALIZED, "uninitialized" },
	{ SIG_TYPE_OBJECT,        "object" },
	{ SIG_TYPE_REFERENCE,     "reference" },
	{ SIG_TYPE_LIST,          "list" },
	{ SIG_TYPE_NODE,          "node" },
	{ SIG_TYPE_ERROR,         "error" },
	{ SIG_IS_INVALID,         "invalid" },
	{ 0,                      NULL }
};

static void kernelSignatureDebugType(const uint16 type) {
	bool firstPrint = true;

	const SignatureDebugType *list = signatureDebugTypeList;
	while (list->typeCheck) {
		if (type & list->typeCheck) {
			if (!firstPrint)
				printf(", ");
			printf("%s", list->text);
			firstPrint = false;
		}
		list++;
	}
}

// Shows kernel call signature and current arguments for debugging purposes
void Kernel::signatureDebug(const uint16 *sig, int argc, const reg_t *argv) {
	int argnr = 0;
	while (*sig || argc) {
		printf("parameter %d: ", argnr++);
		if (argc) {
			reg_t parameter = *argv;
			printf("%04x:%04x (", PRINT_REG(parameter));
			int regType = findRegType(parameter);
			if (regType)
				kernelSignatureDebugType(regType);
			else
				printf("unknown type of %04x:%04x", PRINT_REG(parameter));
			printf(")");
			argv++;
			argc--;
		} else {
			printf("not passed");
		}
		if (*sig) {
			const uint16 signature = *sig;
			if ((signature & SIG_MAYBE_ANY) == SIG_MAYBE_ANY) {
				printf(", may be any");
			} else {
				printf(", should be ");
				kernelSignatureDebugType(signature);
			}
			if (signature & SIG_IS_OPTIONAL)
				printf(" (optional)");
			if (signature & SIG_NEEDS_MORE)
				printf(" (needs more)");
			if (signature & SIG_MORE_MAY_FOLLOW)
				printf(" (more may follow)");
			sig++;
		}
		printf("\n");
	}
}

bool Kernel::signatureMatch(const uint16 *sig, int argc, const reg_t *argv) {
	uint16 nextSig = *sig;
	uint16 curSig = nextSig;
	while (nextSig && argc) {
		curSig = nextSig;
		int type = findRegType(*argv);

		if ((type & SIG_IS_INVALID) && (!(curSig & SIG_IS_INVALID)))
			return false; // pointer is invalid and signature doesn't allow that?

		if (!((type & ~SIG_IS_INVALID) & curSig))
			return false; // type mismatch

		if (!(curSig & SIG_MORE_MAY_FOLLOW)) {
			sig++;
			nextSig = *sig;
		} else {
			nextSig |= SIG_IS_OPTIONAL; // more may follow -> assumes followers are optional
		}
		argv++;
		argc--;
	}

	// Too many arguments?
	if (argc)
		return false;
	// Signature end reached?
	if (nextSig == 0)
		return true;
	// current parameter is optional?
	if (curSig & SIG_IS_OPTIONAL) {
		// yes, check if nothing more is required
		if (!(curSig & SIG_NEEDS_MORE))
			return true;
	} else {
		// no, check if next parameter is optional
		if (nextSig & SIG_IS_OPTIONAL)
			return true;
	}
	// Too few arguments or more optional arguments required
	return false;
}

void Kernel::mapFunctions() {
	int mapped = 0;
	int ignored = 0;
	uint functionCount = _kernelNames.size();
	byte platformMask = 0;
	SciVersion myVersion = getSciVersion();

	switch (g_sci->getPlatform()) {
	case Common::kPlatformPC:
		platformMask = SIGFOR_DOS;
		break;
	case Common::kPlatformPC98:
		platformMask = SIGFOR_PC98;
		break;
	case Common::kPlatformWindows:
		platformMask = SIGFOR_WIN;
		break;
	case Common::kPlatformMacintosh:
		platformMask = SIGFOR_MAC;
		break;
	case Common::kPlatformAmiga:
		platformMask = SIGFOR_AMIGA;
		break;
	case Common::kPlatformAtariST:
		platformMask = SIGFOR_ATARI;
		break;
	default:
		break;
	}

	_kernelFuncs.resize(functionCount);

	for (uint id = 0; id < functionCount; id++) {
		// First, get the name, if known, of the kernel function with number functnr
		Common::String kernelName = _kernelNames[id];

		// Reset the table entry
		_kernelFuncs[id].function = NULL;
		_kernelFuncs[id].signature = NULL;
		_kernelFuncs[id].name = NULL;
		_kernelFuncs[id].workarounds = NULL;
		_kernelFuncs[id].subFunctions = NULL;
		_kernelFuncs[id].subFunctionCount = 0;
		_kernelFuncs[id].debugLogging = false;
		if (kernelName.empty()) {
			// No name was given -> must be an unknown opcode
			warning("Kernel function %x unknown", id);
			continue;
		}

		// Don't map dummy functions - they will never be called
		if (kernelName == "Dummy") {
			_kernelFuncs[id].function = kDummy;
			continue;
		}

		// If the name is known, look it up in s_kernelMap. This table
		// maps kernel func names to actual function (pointers).
		SciKernelMapEntry *kernelMap = s_kernelMap;
		bool nameMatch = false;
		while (kernelMap->name) {
			if (kernelName == kernelMap->name) {
				if ((kernelMap->fromVersion == SCI_VERSION_NONE) || (kernelMap->fromVersion <= myVersion))
					if ((kernelMap->toVersion == SCI_VERSION_NONE) || (kernelMap->toVersion >= myVersion))
						if (platformMask & kernelMap->forPlatform)
							break;
				nameMatch = true;
			}
			kernelMap++;
		}

		if (kernelMap->name) {
			// A match was found
			_kernelFuncs[id].function = kernelMap->function;
			_kernelFuncs[id].name = kernelMap->name;
			_kernelFuncs[id].signature = parseKernelSignature(kernelMap->name, kernelMap->signature);
			_kernelFuncs[id].workarounds = kernelMap->workarounds;
			if (kernelMap->subFunctions) {
				// Get version for subfunction identification
				SciVersion mySubVersion = (SciVersion)kernelMap->function(NULL, 0, NULL).offset;
				// Now check whats the highest subfunction-id for this version
				const SciKernelMapSubEntry *kernelSubMap = kernelMap->subFunctions;
				uint16 subFunctionCount = 0;
				while (kernelSubMap->function) {
					if ((kernelSubMap->fromVersion == SCI_VERSION_NONE) || (kernelSubMap->fromVersion <= mySubVersion))
						if ((kernelSubMap->toVersion == SCI_VERSION_NONE) || (kernelSubMap->toVersion >= mySubVersion))
							if (subFunctionCount <= kernelSubMap->id)
								subFunctionCount = kernelSubMap->id + 1;
					kernelSubMap++;
				}
				if (!subFunctionCount)
					error("k%s[%x]: no subfunctions found for requested version", kernelName.c_str(), id);
				// Now allocate required memory and go through it again
				_kernelFuncs[id].subFunctionCount = subFunctionCount;
				KernelSubFunction *subFunctions = new KernelSubFunction[subFunctionCount];
				_kernelFuncs[id].subFunctions = subFunctions;
				memset(subFunctions, 0, sizeof(KernelSubFunction) * subFunctionCount);
				// And fill this info out
				kernelSubMap = kernelMap->subFunctions;
				uint kernelSubNr = 0;
				while (kernelSubMap->function) {
					if ((kernelSubMap->fromVersion == SCI_VERSION_NONE) || (kernelSubMap->fromVersion <= mySubVersion))
						if ((kernelSubMap->toVersion == SCI_VERSION_NONE) || (kernelSubMap->toVersion >= mySubVersion)) {
							uint subId = kernelSubMap->id;
							if (!subFunctions[subId].function) {
								subFunctions[subId].function = kernelSubMap->function;
								subFunctions[subId].name = kernelSubMap->name;
								subFunctions[subId].workarounds = kernelSubMap->workarounds;
								if (kernelSubMap->signature) {
									subFunctions[subId].signature = parseKernelSignature(kernelSubMap->name, kernelSubMap->signature);
								} else {
									// we go back the submap to find the previous signature for that kernel call
									const SciKernelMapSubEntry *kernelSubMapBack = kernelSubMap;
									uint kernelSubLeft = kernelSubNr;
									while (kernelSubLeft) {
										kernelSubLeft--;
										kernelSubMapBack--;
										if (kernelSubMapBack->name == kernelSubMap->name) {
											if (kernelSubMapBack->signature) {
												subFunctions[subId].signature = parseKernelSignature(kernelSubMap->name, kernelSubMapBack->signature);
												break;
											}
										}
									}
									if (!subFunctions[subId].signature)
										error("k%s: no previous signatures", kernelSubMap->name);
								}
							}
						}
					kernelSubMap++;
					kernelSubNr++;
				}
			}
			++mapped;
		} else {
			if (nameMatch)
				error("k%s[%x]: not found for this version/platform", kernelName.c_str(), id);
			// No match but a name was given -> stub
			warning("k%s[%x]: unmapped", kernelName.c_str(), id);
			_kernelFuncs[id].function = kStub;
		}
	} // for all functions requesting to be mapped

	debugC(2, kDebugLevelVM, "Handled %d/%d kernel functions, mapping %d and ignoring %d.",
				mapped + ignored, _kernelNames.size(), mapped, ignored);

	return;
}

bool Kernel::debugSetFunction(const char *kernelName, int logging, int breakpoint) {
	if (strcmp(kernelName, "*")) {
		for (uint id = 0; id < _kernelFuncs.size(); id++) {
			if (_kernelFuncs[id].name) {
				if (strcmp(kernelName, _kernelFuncs[id].name) == 0) {
					if (_kernelFuncs[id].subFunctions) {
						// sub-functions available and main name matched, in that case set logging of all sub-functions
						KernelSubFunction *kernelSubCall = _kernelFuncs[id].subFunctions;
						uint kernelSubCallCount = _kernelFuncs[id].subFunctionCount;
						for (uint subId = 0; subId < kernelSubCallCount; subId++) {
							if (kernelSubCall->function) {
								if (logging != -1)
									kernelSubCall->debugLogging = logging == 1 ? true : false;
								if (breakpoint != -1)
									kernelSubCall->debugBreakpoint = breakpoint == 1 ? true : false;
							}
							kernelSubCall++;
						}
						return true;
					}
					// function name matched, set for this one and exit
					if (logging != -1)
						_kernelFuncs[id].debugLogging = logging == 1 ? true : false;
					if (breakpoint != -1)
						_kernelFuncs[id].debugBreakpoint = breakpoint == 1 ? true : false;
					return true;
				} else {
					// main name was not matched
					if (_kernelFuncs[id].subFunctions) {
						// Sub-Functions available
						KernelSubFunction *kernelSubCall = _kernelFuncs[id].subFunctions;
						uint kernelSubCallCount = _kernelFuncs[id].subFunctionCount;
						for (uint subId = 0; subId < kernelSubCallCount; subId++) {
							if (kernelSubCall->function) {
								if (strcmp(kernelName, kernelSubCall->name) == 0) {
									// sub-function name matched, set for this one and exit
									if (logging != -1)
										kernelSubCall->debugLogging = logging == 1 ? true : false;
									if (breakpoint != -1)
										kernelSubCall->debugBreakpoint = breakpoint == 1 ? true : false;
									return true;
								}
							}
							kernelSubCall++;
						}
					}
				}
			}
		}
		return false;
	}
	// Set debugLogging for all calls
	for (uint id = 0; id < _kernelFuncs.size(); id++) {
		if (_kernelFuncs[id].name) {
			if (!_kernelFuncs[id].subFunctions) {
				// No sub-functions, enable actual kernel function
				if (logging != -1)
					_kernelFuncs[id].debugLogging = logging == 1 ? true : false;
				if (breakpoint != -1)
					_kernelFuncs[id].debugBreakpoint = breakpoint == 1 ? true : false;
			} else {
				// Sub-Functions available, enable those too
				KernelSubFunction *kernelSubCall = _kernelFuncs[id].subFunctions;
				uint kernelSubCallCount = _kernelFuncs[id].subFunctionCount;
				for (uint subId = 0; subId < kernelSubCallCount; subId++) {
					if (kernelSubCall->function) {
						if (logging != -1)
							kernelSubCall->debugLogging = logging == 1 ? true : false;
						if (breakpoint != -1)
							kernelSubCall->debugBreakpoint = breakpoint == 1 ? true : false;
					}
					kernelSubCall++;
				}
			}
		}
	}
	return true;
}

void Kernel::setDefaultKernelNames(GameFeatures *features) {
	_kernelNames = Common::StringArray(s_defaultKernelNames, ARRAYSIZE(s_defaultKernelNames));

	// Some (later) SCI versions replaced CanBeHere by CantBeHere
	if (_selectorCache.cantBeHere != -1) {
		// hoyle 3 has cantBeHere selector but is assuming to call kCanBeHere
		if (g_sci->getGameId() != GID_HOYLE3)
			_kernelNames[0x4d] = "CantBeHere";
	}

	switch (getSciVersion()) {
	case SCI_VERSION_0_EARLY:
	case SCI_VERSION_0_LATE:
		// Insert SCI0 file functions after SetCursor (0x28)
		_kernelNames.insert_at(0x29, "FOpen");
		_kernelNames.insert_at(0x2A, "FPuts");
		_kernelNames.insert_at(0x2B, "FGets");
		_kernelNames.insert_at(0x2C, "FClose");

		// Function 0x55 is DoAvoider
		_kernelNames[0x55] = "DoAvoider";

		// Cut off unused functions
		_kernelNames.resize(0x72);
		break;

	case SCI_VERSION_01:
		// Multilingual SCI01 games have StrSplit as function 0x78
		_kernelNames[0x78] = "StrSplit";

		// Cut off unused functions
		_kernelNames.resize(0x79);
		break;

	case SCI_VERSION_1_LATE:
		_kernelNames[0x71] = "MoveCursor";
		break;

	case SCI_VERSION_1_1:
		// In SCI1.1, kSetSynonyms is an empty function
		_kernelNames[0x26] = "Empty";

		if (g_sci->getGameId() == GID_KQ6) {
			// In the Windows version of KQ6 CD, the empty kSetSynonyms
			// function has been replaced with kPortrait. In KQ6 Mac,
			// kPlayBack has been replaced by kShowMovie.
			if (g_sci->getPlatform() == Common::kPlatformWindows)
				_kernelNames[0x26] = "Portrait";
			else if (g_sci->getPlatform() == Common::kPlatformMacintosh)
				_kernelNames[0x84] = "ShowMovie";
		} else if (g_sci->getGameId() == GID_QFG4 && g_sci->isDemo()) {
			_kernelNames[0x7b] = "RemapColors"; // QFG4 Demo has this SCI2 function instead of StrSplit
		}

		_kernelNames[0x71] = "PalVary";

		// At least EcoQuest 1 demo uses kGetMessage instead of kMessage.
		// Detect which function to use.
		if (features->detectMessageFunctionType() == SCI_VERSION_1_1)
			_kernelNames[0x7c] = "Message";
		break;

	default:
		// Use default table for the other versions
		break;
	}
}

#ifdef ENABLE_SCI32

enum {
	kKernelEntriesSci2 = 0x8b,
	kKernelEntriesGk2Demo = 0xa0,
	kKernelEntriesSci21 = 0x9d
};

void Kernel::setKernelNamesSci2() {
	_kernelNames = Common::StringArray(sci2_default_knames, kKernelEntriesSci2);
}

void Kernel::setKernelNamesSci21(GameFeatures *features) {
	// Some SCI games use a modified SCI2 kernel table instead of the
	// SCI2.1 kernel table. The GK2 demo does this as well as at least
	// one version of KQ7 (1.4). We detect which version to use based on
	// how kDoSound is called from Sound::play().

	// This is interesting because they all have the same interpreter
	// version (2.100.002), yet they would not be compatible with other
	// games of the same interpreter.

	if (features->detectSci21KernelType() == SCI_VERSION_2) {
		_kernelNames = Common::StringArray(sci2_default_knames, kKernelEntriesGk2Demo);
		// OnMe is IsOnMe here, but they should be compatible
		_kernelNames[0x23] = "Robot"; // Graph in SCI2
		_kernelNames[0x2e] = "Priority"; // DisposeTextBitmap in SCI2
	} else
		_kernelNames = Common::StringArray(sci21_default_knames, kKernelEntriesSci21);
}

#endif

void Kernel::loadKernelNames(GameFeatures *features) {
	_kernelNames.clear();

#ifdef ENABLE_SCI32
	if (getSciVersion() >= SCI_VERSION_2_1)
		setKernelNamesSci21(features);
	else if (getSciVersion() == SCI_VERSION_2)
		setKernelNamesSci2();
	else
#endif
		setDefaultKernelNames(features);

	mapFunctions();
}

Common::String Kernel::lookupText(reg_t address, int index) {
	char *seeker;
	Resource *textres;

	if (address.segment)
		return _segMan->getString(address);

	int textlen;
	int _index = index;
	textres = _resMan->findResource(ResourceId(kResourceTypeText, address.offset), 0);

	if (!textres) {
		error("text.%03d not found", address.offset);
		return NULL; /* Will probably segfault */
	}

	textlen = textres->size;
	seeker = (char *) textres->data;

	while (index--)
		while ((textlen--) && (*seeker++))
			;

	if (textlen)
		return seeker;

	error("Index %d out of bounds in text.%03d", _index, address.offset);
	return NULL;
}

// TODO: script_adjust_opcode_formats should probably be part of the
// constructor (?) of a VirtualMachine or a ScriptManager class.
void script_adjust_opcode_formats() {
	if (g_sci->_features->detectLofsType() != SCI_VERSION_0_EARLY) {
		g_opcode_formats[op_lofsa][0] = Script_Offset;
		g_opcode_formats[op_lofss][0] = Script_Offset;
	}

#ifdef ENABLE_SCI32
	// In SCI32, some arguments are now words instead of bytes
	if (getSciVersion() >= SCI_VERSION_2) {
		g_opcode_formats[op_calle][2] = Script_Word;
		g_opcode_formats[op_callk][1] = Script_Word;
		g_opcode_formats[op_super][1] = Script_Word;
		g_opcode_formats[op_send][0] = Script_Word;
		g_opcode_formats[op_self][0] = Script_Word;
		g_opcode_formats[op_call][1] = Script_Word;
		g_opcode_formats[op_callb][1] = Script_Word;
	}
#endif
}

} // End of namespace Sci<|MERGE_RESOLUTION|>--- conflicted
+++ resolved
@@ -36,370 +36,8 @@
 
 namespace Sci {
 
-<<<<<<< HEAD
-// Default kernel name table
-#define SCI_KNAMES_DEFAULT_ENTRIES_NR 0x89
-
-static const char *sci_default_knames[SCI_KNAMES_DEFAULT_ENTRIES_NR] = {
-	/*0x00*/ "Load",
-	/*0x01*/ "UnLoad",
-	/*0x02*/ "ScriptID",
-	/*0x03*/ "DisposeScript",
-	/*0x04*/ "Clone",
-	/*0x05*/ "DisposeClone",
-	/*0x06*/ "IsObject",
-	/*0x07*/ "RespondsTo",
-	/*0x08*/ "DrawPic",
-	/*0x09*/ "Dummy",	// Show
-	/*0x0a*/ "PicNotValid",
-	/*0x0b*/ "Animate",
-	/*0x0c*/ "SetNowSeen",
-	/*0x0d*/ "NumLoops",
-	/*0x0e*/ "NumCels",
-	/*0x0f*/ "CelWide",
-	/*0x10*/ "CelHigh",
-	/*0x11*/ "DrawCel",
-	/*0x12*/ "AddToPic",
-	/*0x13*/ "NewWindow",
-	/*0x14*/ "GetPort",
-	/*0x15*/ "SetPort",
-	/*0x16*/ "DisposeWindow",
-	/*0x17*/ "DrawControl",
-	/*0x18*/ "HiliteControl",
-	/*0x19*/ "EditControl",
-	/*0x1a*/ "TextSize",
-	/*0x1b*/ "Display",
-	/*0x1c*/ "GetEvent",
-	/*0x1d*/ "GlobalToLocal",
-	/*0x1e*/ "LocalToGlobal",
-	/*0x1f*/ "MapKeyToDir",
-	/*0x20*/ "DrawMenuBar",
-	/*0x21*/ "MenuSelect",
-	/*0x22*/ "AddMenu",
-	/*0x23*/ "DrawStatus",
-	/*0x24*/ "Parse",
-	/*0x25*/ "Said",
-	/*0x26*/ "SetSynonyms",	// Portrait (KQ6 hires)
-	/*0x27*/ "HaveMouse",
-	/*0x28*/ "SetCursor",
-	// FOpen (SCI0)
-	// FPuts (SCI0)
-	// FGets (SCI0)
-	// FClose (SCI0)
-	/*0x29*/ "SaveGame",
-	/*0x2a*/ "RestoreGame",
-	/*0x2b*/ "RestartGame",
-	/*0x2c*/ "GameIsRestarting",
-	/*0x2d*/ "DoSound",
-	/*0x2e*/ "NewList",
-	/*0x2f*/ "DisposeList",
-	/*0x30*/ "NewNode",
-	/*0x31*/ "FirstNode",
-	/*0x32*/ "LastNode",
-	/*0x33*/ "EmptyList",
-	/*0x34*/ "NextNode",
-	/*0x35*/ "PrevNode",
-	/*0x36*/ "NodeValue",
-	/*0x37*/ "AddAfter",
-	/*0x38*/ "AddToFront",
-	/*0x39*/ "AddToEnd",
-	/*0x3a*/ "FindKey",
-	/*0x3b*/ "DeleteKey",
-	/*0x3c*/ "Random",
-	/*0x3d*/ "Abs",
-	/*0x3e*/ "Sqrt",
-	/*0x3f*/ "GetAngle",
-	/*0x40*/ "GetDistance",
-	/*0x41*/ "Wait",
-	/*0x42*/ "GetTime",
-	/*0x43*/ "StrEnd",
-	/*0x44*/ "StrCat",
-	/*0x45*/ "StrCmp",
-	/*0x46*/ "StrLen",
-	/*0x47*/ "StrCpy",
-	/*0x48*/ "Format",
-	/*0x49*/ "GetFarText",
-	/*0x4a*/ "ReadNumber",
-	/*0x4b*/ "BaseSetter",
-	/*0x4c*/ "DirLoop",
-	/*0x4d*/ "CanBeHere", // CantBeHere in newer SCI versions
-	/*0x4e*/ "OnControl",
-	/*0x4f*/ "InitBresen",
-	/*0x50*/ "DoBresen",
-	/*0x51*/ "Platform", // DoAvoider (SCI0)
-	/*0x52*/ "SetJump",
-	/*0x53*/ "SetDebug",
-	/*0x54*/ "Dummy",    // InspectObj
-	/*0x55*/ "Dummy",    // ShowSends
-	/*0x56*/ "Dummy",    // ShowObjs
-	/*0x57*/ "Dummy",    // ShowFree
-	/*0x58*/ "MemoryInfo",
-	/*0x59*/ "Dummy",    // StackUsage
-	/*0x5a*/ "Dummy",    // Profiler
-	/*0x5b*/ "GetMenu",
-	/*0x5c*/ "SetMenu",
-	/*0x5d*/ "GetSaveFiles",
-	/*0x5e*/ "GetCWD",
-	/*0x5f*/ "CheckFreeSpace",
-	/*0x60*/ "ValidPath",
-	/*0x61*/ "CoordPri",
-	/*0x62*/ "StrAt",
-	/*0x63*/ "DeviceInfo",
-	/*0x64*/ "GetSaveDir",
-	/*0x65*/ "CheckSaveGame",
-	/*0x66*/ "ShakeScreen",
-	/*0x67*/ "FlushResources",
-	/*0x68*/ "SinMult",
-	/*0x69*/ "CosMult",
-	/*0x6a*/ "SinDiv",
-	/*0x6b*/ "CosDiv",
-	/*0x6c*/ "Graph",
-	/*0x6d*/ "Joystick",
-	// End of kernel function table for SCI0
-	/*0x6e*/ "ShiftScreen",
-	/*0x6f*/ "Palette",
-	/*0x70*/ "MemorySegment",
-	/*0x71*/ "Intersections",	// MoveCursor (SCI1 late), PalVary (SCI1.1)
-	/*0x72*/ "Memory",
-	/*0x73*/ "ListOps",
-	/*0x74*/ "FileIO",
-	/*0x75*/ "DoAudio",
-	/*0x76*/ "DoSync",
-	/*0x77*/ "AvoidPath",
-	/*0x78*/ "Sort",	// StrSplit (SCI01)
-	/*0x79*/ "ATan",
-	/*0x7a*/ "Lock",
-	/*0x7b*/ "StrSplit",
-	/*0x7c*/ "GetMessage",	// Message (SCI1.1)
-	/*0x7d*/ "IsItSkip",
-	/*0x7e*/ "MergePoly",
-	/*0x7f*/ "ResCheck",
-	/*0x80*/ "AssertPalette",
-	/*0x81*/ "TextColors",
-	/*0x82*/ "TextFonts",
-	/*0x83*/ "Dummy",	// Record
-	/*0x84*/ "Dummy",	// PlayBack
-	/*0x85*/ "ShowMovie",
-	/*0x86*/ "SetVideoMode",
-	/*0x87*/ "SetQuitStr",
-	/*0x88*/ "Dummy"	// DbugStr
-};
-
-struct SciKernelFunction {
-	const char *name;
-	KernelFunc *fun; /* The actual function */
-	const char *signature;  /* kfunct signature */
-};
-
-#define DEFUN(name, fun, sig) {name, fun, sig}
-
-SciKernelFunction kfunct_mappers[] = {
-	/*00*/	DEFUN("Load", kLoad, "iii*"),
-	/*01*/	DEFUN("UnLoad", kUnLoad, "i.*"),	// Work around SQ1 bug, when exiting the Ulence flats bar
-	/*02*/	DEFUN("ScriptID", kScriptID, "Ioi*"),
-	/*03*/	DEFUN("DisposeScript", kDisposeScript, "Oii*"), // Work around QfG1 bug
-	/*04*/	DEFUN("Clone", kClone, "o"),
-	/*05*/	DEFUN("DisposeClone", kDisposeClone, "o"),
-	/*06*/	DEFUN("IsObject", kIsObject, "."),
-	/*07*/	DEFUN("RespondsTo", kRespondsTo, ".i"),
-	/*08*/	DEFUN("DrawPic", kDrawPic, "i*"),
-
-	/*0a*/	DEFUN("PicNotValid", kPicNotValid, "i*"),
-	/*0b*/	DEFUN("Animate", kAnimate, "LI*"), // More like (li?)?
-	/*0c*/	DEFUN("SetNowSeen", kSetNowSeen, "oi*"), // The second parameter is ignored
-	/*0d*/	DEFUN("NumLoops", kNumLoops, "o"),
-	/*0e*/	DEFUN("NumCels", kNumCels, "o"),
-	/*0f*/	DEFUN("CelWide", kCelWide, "iOi*"),
-	/*10*/	DEFUN("CelHigh", kCelHigh, "iOi*"),
-	/*11*/	DEFUN("DrawCel", kDrawCel, "iiiiii*i*r*"),
-	/*12*/	DEFUN("AddToPic", kAddToPic, "Il*"),
-	// FIXME: signature check removed (set to .*) as kNewWindow is different in Mac versions
-	/*13*/	DEFUN("NewWindow", kNewWindow, "*."),
-	///*13*/	DEFUN("NewWindow", kNewWindow, "iiiiZRi*"),
-	/*14*/	DEFUN("GetPort", kGetPort, ""),
-	/*15*/	DEFUN("SetPort", kSetPort, "ii*"),
-	/*16*/	DEFUN("DisposeWindow", kDisposeWindow, "ii*"),
-	/*17*/	DEFUN("DrawControl", kDrawControl, "o"),
-	/*18*/	DEFUN("HiliteControl", kHiliteControl, "o"),
-	/*19*/	DEFUN("EditControl", kEditControl, "ZoZo"),
-	/*1a*/	DEFUN("TextSize", kTextSize, "rZrii*r*"),
-	/*1b*/	DEFUN("Display", kDisplay, ".*"),
-	/*1c*/	DEFUN("GetEvent", kGetEvent, "ioi*"),	// Mac versions pass an extra 3rd parameter (ignored - always 0?)
-	/*1d*/	DEFUN("GlobalToLocal", kGlobalToLocal, "oo*"),
-	/*1e*/	DEFUN("LocalToGlobal", kLocalToGlobal, "oo*"),
-	/*1f*/	DEFUN("MapKeyToDir", kMapKeyToDir, "o"),
-	/*20*/	DEFUN("DrawMenuBar", kDrawMenuBar, "i"),
-	/*21*/	DEFUN("MenuSelect", kMenuSelect, "oi*"),
-	/*22*/	DEFUN("AddMenu", kAddMenu, "rr"),
-	/*23*/	DEFUN("DrawStatus", kDrawStatus, "Zri*"),
-	/*24*/	DEFUN("Parse", kParse, "ro"),
-	/*25*/	DEFUN("Said", kSaid, "Zr"),
-	/*26*/	DEFUN("SetSynonyms", kSetSynonyms, "o"),
-	/*27*/	DEFUN("HaveMouse", kHaveMouse, ""),
-	/*28*/	DEFUN("SetCursor", kSetCursor, "i*"),
-	// FIXME: The number 0x28 occurs twice :-)
-	/*28*/	DEFUN("MoveCursor", kMoveCursor, "ii"),
-	/*29*/	DEFUN("FOpen", kFOpen, "ri"),
-	/*2a*/	DEFUN("FPuts", kFPuts, "ir"),
-	/*2b*/	DEFUN("FGets", kFGets, "rii"),
-	/*2c*/	DEFUN("FClose", kFClose, "i"),
-	/*2d*/	DEFUN("SaveGame", kSaveGame, "rirr*"),
-	/*2e*/	DEFUN("RestoreGame", kRestoreGame, "rir*"),
-	/*2f*/	DEFUN("RestartGame", kRestartGame, ""),
-	/*30*/	DEFUN("GameIsRestarting", kGameIsRestarting, "i*"),
-	/*31*/	DEFUN("DoSound", kDoSound, "iIo*"),
-	/*32*/	DEFUN("NewList", kNewList, ""),
-	/*33*/	DEFUN("DisposeList", kDisposeList, "l"),
-	/*34*/	DEFUN("NewNode", kNewNode, ".."),
-	/*35*/	DEFUN("FirstNode", kFirstNode, "Zl"),
-	/*36*/	DEFUN("LastNode", kLastNode, "l"),
-	/*37*/	DEFUN("EmptyList", kEmptyList, "l"),
-	/*38*/	DEFUN("NextNode", kNextNode, "n"),
-	/*39*/	DEFUN("PrevNode", kPrevNode, "n"),
-	/*3a*/	DEFUN("NodeValue", kNodeValue, "Zn"),
-	/*3b*/	DEFUN("AddAfter", kAddAfter, "lnn"),
-	/*3c*/	DEFUN("AddToFront", kAddToFront, "ln"),
-	/*3d*/	DEFUN("AddToEnd", kAddToEnd, "ln"),
-	/*3e*/	DEFUN("FindKey", kFindKey, "l."),
-	/*3f*/	DEFUN("DeleteKey", kDeleteKey, "l."),
-	/*40*/	DEFUN("Random", kRandom, "i*"),
-	/*41*/	DEFUN("Abs", kAbs, "Oi"),
-	/*42*/	DEFUN("Sqrt", kSqrt, "i"),
-	/*43*/	DEFUN("GetAngle", kGetAngle, "iiiii*"), // occasionally KQ6 passes a 5th argument by mistake
-	/*44*/	DEFUN("GetDistance", kGetDistance, "iiiii*"),
-	/*45*/	DEFUN("Wait", kWait, "i"),
-	/*46*/	DEFUN("GetTime", kGetTime, "i*"),
-	/*47*/	DEFUN("StrEnd", kStrEnd, "r"),
-	/*48*/	DEFUN("StrCat", kStrCat, "rr"),
-	/*49*/	DEFUN("StrCmp", kStrCmp, "rri*"),
-	/*4a*/	DEFUN("StrLen", kStrLen, "Zr"),
-	/*4b*/	DEFUN("StrCpy", kStrCpy, "rZri*"),
-	/*4c*/	DEFUN("Format", kFormat, "r.*"),
-	/*4d*/	DEFUN("GetFarText", kGetFarText, "iiZr"),
-	/*4e*/	DEFUN("ReadNumber", kReadNumber, "r"),
-	/*4f*/	DEFUN("BaseSetter", kBaseSetter, "o"),
-	/*50*/	DEFUN("DirLoop", kDirLoop, "oi"),
-	// Opcode 51 is defined twice for a reason: In older SCI versions
-	// it is CanBeHere, whereas in newer version it is CantBeHere
-	/*51*/	DEFUN("CanBeHere", kCanBeHere, "ol*"),
-	/*51*/	DEFUN("CantBeHere", kCantBeHere, "ol*"),
-	/*52*/	DEFUN("OnControl", kOnControl, "i*"),
-	/*53*/	DEFUN("InitBresen", kInitBresen, "oi*"),
-	/*54*/	DEFUN("DoBresen", kDoBresen, "o"),
-	/*55*/	DEFUN("DoAvoider", kDoAvoider, "o"),
-	/*56*/	DEFUN("SetJump", kSetJump, "oiii"),
-	/*57*/	DEFUN("SetDebug", kSetDebug, "i*"),
-	/*5c*/	DEFUN("MemoryInfo", kMemoryInfo, "i"),
-	/*5f*/	DEFUN("GetMenu", kGetMenu, "i."),
-	/*60*/	DEFUN("SetMenu", kSetMenu, "i.*"),
-	/*61*/	DEFUN("GetSaveFiles", kGetSaveFiles, "rrr"),
-	/*62*/	DEFUN("GetCWD", kGetCWD, "r"),
-	/*63*/	DEFUN("CheckFreeSpace", kCheckFreeSpace, "r.*"),
-	/*64*/	DEFUN("ValidPath", kValidPath, "r"),
-	/*65*/	DEFUN("CoordPri", kCoordPri, "ii*"),
-	/*66*/	DEFUN("StrAt", kStrAt, "rii*"),
-	/*67*/	DEFUN("DeviceInfo", kDeviceInfo, "i.*"),
-	/*68*/	DEFUN("GetSaveDir", kGetSaveDir, ".*"),	// accepts a parameter in SCI2+ games
-	/*69*/	DEFUN("CheckSaveGame", kCheckSaveGame, ".*"),
-	/*6a*/	DEFUN("ShakeScreen", kShakeScreen, "ii*"),
-	/*6b*/	DEFUN("FlushResources", kFlushResources, "i"),
-	/*6c*/	DEFUN("TimesSin", kTimesSin, "ii"),
-	/*6d*/	DEFUN("TimesCos", kTimesCos, "ii"),
-	/*6e*/	DEFUN("6e", kTimesSin, "ii"),
-	/*6f*/	DEFUN("6f", kTimesCos, "ii"),
-	/*70*/	DEFUN("Graph", kGraph, ".*"),
-	/*71*/	DEFUN("Joystick", kJoystick, ".*"),
-
-	// Experimental functions
-	/*74*/	DEFUN("FileIO", kFileIO, "i.*"),
-	/*(?)*/	DEFUN("Memory", kMemory, "i.*"),
-	/*(?)*/	DEFUN("Sort", kSort, "ooo"),
-	/*(?)*/	DEFUN("AvoidPath", kAvoidPath, "ii.*"),
-	/*(?)*/	DEFUN("Lock", kLock, "iii*"),
-	/*(?)*/	DEFUN("Palette", kPalette, "i.*"),
-	/*(?)*/	DEFUN("IsItSkip", kIsItSkip, "iiiii"),
-	/*7b*/	DEFUN("StrSplit", kStrSplit, "rrZr"),
-
-	// Non-experimental functions without a fixed ID
-	DEFUN("CosMult", kTimesCos, "ii"),
-	DEFUN("SinMult", kTimesSin, "ii"),
-
-	// Misc functions
-	/*(?)*/	DEFUN("CosDiv", kCosDiv, "ii"),
-	/*(?)*/	DEFUN("PriCoord", kPriCoord, "i"),
-	/*(?)*/	DEFUN("SinDiv", kSinDiv, "ii"),
-	/*(?)*/	DEFUN("TimesCot", kTimesCot, "ii"),
-	/*(?)*/	DEFUN("TimesTan", kTimesTan, "ii"),
-	DEFUN("Message", kMessage, ".*"),
-	DEFUN("GetMessage", kGetMessage, "iiir"),
-	DEFUN("DoAudio", kDoAudio, ".*"),
-	DEFUN("DoSync", kDoSync, ".*"),
-	DEFUN("MemorySegment", kMemorySegment, "iri*"),
-	DEFUN("Intersections", kIntersections, "iiiiriiiri"),
-	DEFUN("ResCheck", kResCheck, "iii*"),
-	DEFUN("SetQuitStr", kSetQuitStr, "r"),
-	DEFUN("ShowMovie", kShowMovie, ".*"),
-	DEFUN("SetVideoMode", kSetVideoMode, "i"),
-	DEFUN("Platform", kPlatform, "i.*"),
-	DEFUN("TextColors", kTextColors, ".*"),
-	DEFUN("TextFonts", kTextFonts, ".*"),
-	DEFUN("Portrait", kPortrait, ".*"),
-
-#ifdef ENABLE_SCI32
-	// SCI2 Kernel Functions
-	DEFUN("IsHiRes", kIsHiRes, ""),
-	DEFUN("Array", kArray, ".*"),
-	DEFUN("ListAt", kListAt, "li"),
-	DEFUN("String", kString, ".*"),
-	DEFUN("AddScreenItem", kAddScreenItem, "o"),
-	DEFUN("UpdateScreenItem", kUpdateScreenItem, "o"),
-	DEFUN("DeleteScreenItem", kDeleteScreenItem, "o"),
-	DEFUN("AddPlane", kAddPlane, "o"),
-	DEFUN("DeletePlane", kDeletePlane, "o"),
-	DEFUN("UpdatePlane", kUpdatePlane, "o"),
-	DEFUN("RepaintPlane", kRepaintPlane, "o"),
-	DEFUN("GetHighPlanePri", kGetHighPlanePri, ""),
-	DEFUN("FrameOut", kFrameOut, ""),
-	DEFUN("ListEachElementDo", kListEachElementDo, "li.*"),
-	DEFUN("ListFirstTrue", kListFirstTrue, "li.*"),
-	DEFUN("ListAllTrue", kListAllTrue, "li.*"),
-	DEFUN("ListIndexOf", kListIndexOf, "lZo"),
-	DEFUN("OnMe", kOnMe, "iio.*"),
-	DEFUN("InPolygon", kInPolygon, "iio"),
-	DEFUN("CreateTextBitmap", kCreateTextBitmap, "iiio"),
-
-	// SCI2.1 Kernel Functions
-	DEFUN("Save", kSave, ".*"),
-	DEFUN("List", kList, ".*"),
-	DEFUN("Robot", kRobot, ".*"),
-	DEFUN("IsOnMe", kOnMe, "iio.*"),	// TODO: this seems right, but verify...
-
-#endif
-
-	// its a stub, but its needed for Pharkas to work
-	DEFUN("PalVary", kPalVary, "ii*"),
-	DEFUN("AssertPalette", kAssertPalette, "i"),
-
-#if 0
-	// Stub functions
-	/*09*/	DEFUN("Show", kShow, "i"),
-	DEFUN("ShiftScreen", kShiftScreen, ".*"),
-	DEFUN("ListOps", kListOps, ".*"),
-	DEFUN("ATan", kATan, ".*"),
-	DEFUN("MergePoly", kMergePoly, ".*"),
-	DEFUN("Record", kRecord, ".*"),
-	DEFUN("PlayBack", kPlayBack, ".*"),
-	DEFUN("DbugStr", kDbugStr, ".*"),
-#endif
-
-	{NULL, NULL, NULL} // Terminator
-};
-
-Kernel::Kernel(ResourceManager *resMan, SegManager *segMan) : _resMan(resMan), _segMan(segMan) {
-=======
 Kernel::Kernel(ResourceManager *resMan, SegManager *segMan)
 	: _resMan(resMan), _segMan(segMan), _invalid("<invalid>") {
->>>>>>> fffec23a
 	loadSelectorNames();
 	mapSelectors();      // Map a few special selectors for later use
 }
@@ -726,7 +364,7 @@
 
 	switch (mobj->getType()) {
 	case SEG_TYPE_SCRIPT:
-		if (reg.offset <= (*(Script *)mobj)._bufSize &&
+		if (reg.offset <= (*(Script *)mobj).getBufSize() &&
 			reg.offset >= -SCRIPT_OBJECT_MAGIC_OFFSET &&
 		    RAW_IS_OBJECT((*(Script *)mobj).getBuf(reg.offset)) ) {
 			result |= ((Script *)mobj)->getObject(reg.offset) ? SIG_TYPE_OBJECT : SIG_TYPE_REFERENCE;
