--- conflicted
+++ resolved
@@ -15,15 +15,10 @@
 	mpeg_player.o \
 	primitives.o \
 	scaler.o \
-<<<<<<< HEAD
-	scaler/thumbnail.o \
-	surface.o \
-	surface-keycolored.o
-=======
 	scaler/thumbnail_intern.o \
 	surface.o \
-	thumbnail.o
->>>>>>> c1385076
+	thumbnail.o \
+	surface-keycolored.o
 
 ifndef DISABLE_SCALERS
 MODULE_OBJS += \
