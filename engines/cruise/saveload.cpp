/* ScummVM - Graphic Adventure Engine
 *
 * ScummVM is the legal property of its developers, whose names
 * are too numerous to list here. Please refer to the COPYRIGHT
 * file distributed with this source distribution.
 *
 * This program is free software; you can redistribute it and/or
 * modify it under the terms of the GNU General Public License
 * as published by the Free Software Foundation; either version 2
 * of the License, or (at your option) any later version.

 * This program is distributed in the hope that it will be useful,
 * but WITHOUT ANY WARRANTY; without even the implied warranty of
 * MERCHANTABILITY or FITNESS FOR A PARTICULAR PURPOSE.  See the
 * GNU General Public License for more details.

 * You should have received a copy of the GNU General Public License
 * along with this program; if not, write to the Free Software
 * Foundation, Inc., 51 Franklin Street, Fifth Floor, Boston, MA 02110-1301, USA.
 *
 * $URL$
 * $Id$
 *
 */

#include "cruise/cruise_main.h"
#include "cruise/cruise.h"
#include "cruise/vars.h"

#include "common/serializer.h"
#include "common/savefile.h"
#include "common/system.h"

#include "graphics/scaler.h"
#include "graphics/thumbnail.h"

namespace Cruise {

struct overlayRestoreTemporary {
	int _sBssSize;
	uint8* _pBss;
	int _sNumObj;
	objectParams* _pObj;
};

overlayRestoreTemporary ovlRestoreData[90];

bool readSavegameHeader(Common::InSaveFile *in, CruiseSavegameHeader &header) {
	char saveIdentBuffer[6];
	header.thumbnail = NULL;

	// Validate the header Id
	in->read(saveIdentBuffer, 6);
	if (strcmp(saveIdentBuffer, "SVMCR"))
		return false;

	header.version = in->readByte();
	if (header.version != CRUISE_SAVEGAME_VERSION)
		return false;

	// Read in the string
	header.saveName.clear();
	char ch;
	while ((ch = (char)in->readByte()) != '\0') header.saveName += ch;

	// Get the thumbnail
	header.thumbnail = new Graphics::Surface();
	if (!Graphics::loadThumbnail(*in, *header.thumbnail)) {
		delete header.thumbnail;
		header.thumbnail = NULL;
		return false;
	}

	return true;
}

void writeSavegameHeader(Common::OutSaveFile *out, CruiseSavegameHeader &header) {
	// Write out a savegame header
	char saveIdentBuffer[6];
	strcpy(saveIdentBuffer, "SVMCR");
	out->write(saveIdentBuffer, 6);

	out->writeByte(CRUISE_SAVEGAME_VERSION);

	// Write savegame name
	out->write(header.saveName.c_str(), header.saveName.size() + 1);

	// Create a thumbnail and save it
	Graphics::Surface *thumb = new Graphics::Surface();
	::createThumbnail(thumb, globalScreen, 320, 200, workpal);
	Graphics::saveThumbnail(*out, *thumb);
	delete thumb;
}

static void syncPalette(Common::Serializer &s, uint8 *p) {
	// This is different from the original, where palette entries are 2 bytes each
	s.syncBytes(p, NBCOLORS * 3);
}

static void syncBasicInfo(Common::Serializer &s) {
	s.syncAsSint16LE(activeMouse);
	s.syncAsSint16LE(userEnabled);
	s.syncAsSint16LE(dialogueEnabled);
	s.syncAsSint16LE(dialogueOvl);
	s.syncAsSint16LE(dialogueObj);
	s.syncAsSint16LE(userDelay);
	s.syncAsSint16LE(sysKey);
	s.syncAsSint16LE(sysX);
	s.syncAsSint16LE(sysY);
	s.syncAsSint16LE(automoveInc);
	s.syncAsSint16LE(automoveMax);
	s.syncAsSint16LE(displayOn);
	s.syncAsSint16LE(isMessage);
	s.syncAsSint16LE(fadeFlag);
	s.syncAsSint16LE(automaticMode);
	s.syncAsSint16LE(CVars.titleColor);
	s.syncAsSint16LE(CVars.itemColor);
	s.syncAsSint16LE(CVars.selectColor);
	s.syncAsSint16LE(CVars.subColor);
	s.syncAsSint16LE(narratorOvl);
	s.syncAsSint16LE(narratorIdx);
	s.syncAsSint16LE(aniX);
	s.syncAsSint16LE(aniY);
	s.syncAsUint16LE(animationStart);
	s.syncAsSint16LE(masterScreen);
	s.syncAsSint16LE(switchPal);
	s.syncAsSint16LE(scroll);
	s.syncAsSint16LE(fadeFlag);
	s.syncAsSint16LE(doFade);
	s.syncAsSint16LE(numOfLoadedOverlay);
	s.syncAsSint16LE(stateID);
	s.syncAsSint16LE(fontFileIndex);
	s.syncAsSint16LE(currentActiveMenu);
	s.syncAsSint16LE(userWait);
	s.syncAsSint16LE(autoOvl);
	s.syncAsSint16LE(autoMsg);
	s.syncAsSint16LE(autoTrack);
	s.syncAsSint16LE(var39);
	s.syncAsSint16LE(var42);
	s.syncAsSint16LE(var45);
	s.syncAsSint16LE(var46);
	s.syncAsSint16LE(var47);
	s.syncAsSint16LE(var48);
	s.syncAsSint16LE(flagCt);
	s.syncAsSint16LE(var41);
	s.syncAsSint16LE(playerMenuEnabled);
	s.syncAsSint16LE(protectionCode);
}

static void syncBackgroundTable(Common::Serializer &s) {
	// restore backgroundTable
	for (int i = 0; i < 8; i++) {
		if (s.isSaving() && (strlen(backgroundTable[i].name) > 8))
			warning("Saving a background resource that has too long a name");

		s.syncBytes((byte *)backgroundTable[i].name, 9);
		s.syncBytes((byte *)backgroundTable[i].extention, 6);
	}
}

static void syncPalScreen(Common::Serializer &s) {
	for (int i = 0; i < NBSCREENS; ++i) {
		for (int j = 0; j < NBCOLORS; ++j)
			s.syncAsUint16LE(palScreen[i][j]);
	}
}

static void syncSoundList(Common::Serializer &s) {
	for (int i = 0; i < 4; ++i) {
		SoundEntry &se = soundList[i];
		s.syncAsSint16LE(se.frameNum);
		s.syncAsUint16LE(se.frequency);
		s.syncAsSint16LE(se.volume);
	}
}

static void syncFilesDatabase(Common::Serializer &s) {
	uint8 dummyVal = 0;
	uint32 tmp;

	for (int i = 0; i < NUM_FILE_ENTRIES; i++) {
		dataFileEntry &fe = filesDatabase[i];

		s.syncAsUint16LE(fe.widthInColumn);
		s.syncAsUint16LE(fe.width);
		s.syncAsUint16LE(fe.resType);
		s.syncAsUint16LE(fe.height);

		// TODO: Have a look at the saving/loading of this pointer
		tmp = (fe.subData.ptr) ? 1 : 0;
		s.syncAsUint32LE(tmp);
		if (s.isLoading()) {
			fe.subData.ptr = (uint8 *)tmp;
		}

		s.syncAsSint16LE(fe.subData.index);
		s.syncBytes((byte *)fe.subData.name, 13);
		s.syncAsByte(dummyVal);

		s.syncAsSint16LE(fe.subData.transparency);

		// TODO: Have a look at the saving/loading of this pointer
		tmp = (fe.subData.ptrMask) ? 1 : 0;
		s.syncAsUint32LE(tmp);
		if (s.isLoading()) {
			fe.subData.ptrMask = (uint8 *)tmp;
		}

		s.syncAsUint16LE(fe.subData.resourceType);
		s.syncAsSint16LE(fe.subData.compression);
	}
}

static void syncPreloadData(Common::Serializer &s) {
	uint8 dummyByte = 0;
	uint32 dummyLong = 0;

	for (int i = 0; i < 64; i++) {
		preloadStruct &pe = preloadData[i];

		s.syncBytes((byte *)pe.name, 15);
		s.syncAsByte(dummyByte);
		s.syncAsUint32LE(pe.size);
		s.syncAsUint32LE(pe.sourceSize);
		s.syncAsUint32LE(dummyLong);
		s.syncAsUint16LE(pe.nofree);
		s.syncAsUint16LE(pe.protect);
		s.syncAsUint16LE(pe.ovl);
	}
}

static void syncOverlays1(Common::Serializer &s) {
	uint8 dummyByte = 0;
	uint32 dummyLong = 0;

	for (int i = 0; i < numOfLoadedOverlay; i++) {
		overlayStruct &oe = overlayTable[i];

		s.syncBytes((byte *)oe.overlayName, 13);
		s.syncAsByte(dummyByte);
		s.syncAsUint32LE(dummyLong);
		s.syncAsUint16LE(oe.alreadyLoaded);
		s.syncAsUint16LE(oe.state);
		s.syncAsUint32LE(dummyLong);
		s.syncAsUint32LE(dummyLong);
		s.syncAsUint32LE(dummyLong);
		s.syncAsUint32LE(dummyLong);
		s.syncAsUint16LE(oe.executeScripts);
	}
}

static void syncOverlays2(Common::Serializer &s) {

	for (int i = 1; i < numOfLoadedOverlay; i++) {

		if (s.isSaving()) {
			// Saving code
			if (!overlayTable[i].alreadyLoaded)
				continue;

			ovlDataStruct *ovlData = overlayTable[i].ovlData;

			// save BSS
			s.syncAsSint16LE(ovlData->sizeOfData4);
			if (ovlData->sizeOfData4)
				s.syncBytes(ovlData->data4Ptr, ovlData->sizeOfData4);

			// save variables
			s.syncAsSint16LE(ovlData->size9);
			for (int j = 0; j < ovlData->size9; j++) {
				s.syncAsSint16LE(ovlData->arrayObjVar[j].X);
				s.syncAsSint16LE(ovlData->arrayObjVar[j].Y);
				s.syncAsSint16LE(ovlData->arrayObjVar[j].Z);
				s.syncAsSint16LE(ovlData->arrayObjVar[j].frame);
				s.syncAsSint16LE(ovlData->arrayObjVar[j].scale);
				s.syncAsSint16LE(ovlData->arrayObjVar[j].state);
			}
		} else {
			// Loading code
			ovlRestoreData[i]._sBssSize = ovlRestoreData[i]._sNumObj = 0;
			ovlRestoreData[i]._pBss = NULL;
			ovlRestoreData[i]._pObj = NULL;

			if (overlayTable[i].alreadyLoaded) {
				s.syncAsSint16LE(ovlRestoreData[i]._sBssSize);

				if (ovlRestoreData[i]._sBssSize) {
					ovlRestoreData[i]._pBss = (uint8 *) mallocAndZero(ovlRestoreData[i]._sBssSize);
					ASSERT(ovlRestoreData[i]._pBss);

					s.syncBytes(ovlRestoreData[i]._pBss, ovlRestoreData[i]._sBssSize);
				}

				s.syncAsSint16LE(ovlRestoreData[i]._sNumObj);

				if (ovlRestoreData[i]._sNumObj) {
					ovlRestoreData[i]._pObj = (objectParams *) mallocAndZero(ovlRestoreData[i]._sNumObj * sizeof(objectParams));
					ASSERT(ovlRestoreData[i]._pObj);

					for (int j = 0; j < ovlRestoreData[i]._sNumObj; j++) {
						s.syncAsSint16LE(ovlRestoreData[i]._pObj[j].X);
						s.syncAsSint16LE(ovlRestoreData[i]._pObj[j].Y);
						s.syncAsSint16LE(ovlRestoreData[i]._pObj[j].Z);
						s.syncAsSint16LE(ovlRestoreData[i]._pObj[j].frame);
						s.syncAsSint16LE(ovlRestoreData[i]._pObj[j].scale);
						s.syncAsSint16LE(ovlRestoreData[i]._pObj[j].state);
					}
				}
			}
		}
	}
}

void syncScript(Common::Serializer &s, scriptInstanceStruct *entry) {
	int numScripts = 0;
	uint32 dummyLong = 0;
	uint16 dummyWord = 0;

	if (s.isSaving()) {
		// Figure out the number of scripts to save
		scriptInstanceStruct* pCurrent = entry->nextScriptPtr;
		while (pCurrent) {
			++numScripts;
			pCurrent = pCurrent->nextScriptPtr;
		}
	}
	s.syncAsSint16LE(numScripts);

	scriptInstanceStruct *ptr = entry->nextScriptPtr;
	for (int i = 0; i < numScripts; ++i) {
		if (s.isLoading())
			ptr = (scriptInstanceStruct *)mallocAndZero(sizeof(scriptInstanceStruct));

		s.syncAsUint16LE(dummyWord);
		s.syncAsSint16LE(ptr->ccr);
		s.syncAsSint16LE(ptr->scriptOffset);
		s.syncAsUint32LE(dummyLong);
		s.syncAsSint16LE(ptr->dataSize);
		s.syncAsSint16LE(ptr->scriptNumber);
		s.syncAsSint16LE(ptr->overlayNumber);
		s.syncAsSint16LE(ptr->sysKey);
		s.syncAsSint16LE(ptr->freeze);
		s.syncAsSint16LE(ptr->type);
		s.syncAsSint16LE(ptr->var16);
		s.syncAsSint16LE(ptr->var18);
		s.syncAsSint16LE(ptr->var1A);

		s.syncAsSint16LE(ptr->dataSize);

		if (ptr->dataSize) {
			if (s.isLoading())
				ptr->data = (byte *)mallocAndZero(ptr->dataSize);
			s.syncBytes(ptr->data, ptr->dataSize);
		}

		if (s.isLoading()) {
			ptr->nextScriptPtr = NULL;
			entry->nextScriptPtr = ptr;
			entry = ptr;
		} else {
			ptr = ptr->nextScriptPtr;
		}
	}
}

static void syncCell(Common::Serializer &s) {
	int chunkCount = 0;
	cellStruct *t, *p;
	uint16 dummyWord = 0;

	if (s.isSaving()) {
		// Figure out the number of chunks to save
		t = cellHead.next;
		while (t) {
			++chunkCount;
			t = t->next;
		}
	} else {
		cellHead.next = NULL; // Not in ASM code, but I guess the variable is defaulted in the EXE
	}
	s.syncAsSint16LE(chunkCount);

	t = s.isSaving() ? cellHead.next : &cellHead;
	for (int i = 0; i < chunkCount; ++i) {
		p = s.isSaving() ? t : (cellStruct *)mallocAndZero(sizeof(cellStruct));

		s.syncAsUint16LE(dummyWord);
		s.syncAsUint16LE(dummyWord);

		s.syncAsSint16LE(p->idx);
		s.syncAsSint16LE(p->type);
		s.syncAsSint16LE(p->overlay);
		s.syncAsSint16LE(p->x);
		s.syncAsSint16LE(p->field_C);
		s.syncAsSint16LE(p->spriteIdx);
		s.syncAsSint16LE(p->color);
		s.syncAsSint16LE(p->backgroundPlane);
		s.syncAsSint16LE(p->freeze);
		s.syncAsSint16LE(p->parent);
		s.syncAsSint16LE(p->parentOverlay);
		s.syncAsSint16LE(p->parentType);
		s.syncAsSint16LE(p->followObjectOverlayIdx);
		s.syncAsSint16LE(p->followObjectIdx);
		s.syncAsSint16LE(p->animStart);
		s.syncAsSint16LE(p->animEnd);
		s.syncAsSint16LE(p->animWait);
		s.syncAsSint16LE(p->animStep);
		s.syncAsSint16LE(p->animChange);
		s.syncAsSint16LE(p->animType);
		s.syncAsSint16LE(p->animSignal);
		s.syncAsSint16LE(p->animCounter);
		s.syncAsSint16LE(p->animLoop);
		s.syncAsUint16LE(dummyWord);

		if (s.isSaving())
			t = t->next;
		else {
			p->next = NULL;
			t->next = p;
			p->prev = cellHead.prev;
			cellHead.prev = p;
			t = p;
		}
	}
}

static void syncIncrust(Common::Serializer &s) {
	int numEntries = 0;
	backgroundIncrustStruct *pl, *pl1;
	uint8 dummyByte = 0;
	uint16 dummyWord = 0;
	uint32 dummyLong = 0;

	if (s.isSaving()) {
		// Figure out the number of entries to save
		pl = backgroundIncrustHead.next;
		while (pl) {
			++numEntries;
			pl = pl->next;
		}
	}
	s.syncAsSint16LE(numEntries);

	pl = s.isSaving() ? backgroundIncrustHead.next : &backgroundIncrustHead;
	pl1 = &backgroundIncrustHead;

	for (int i = 0; i < numEntries; ++i) {
		backgroundIncrustStruct *t = s.isSaving() ? pl :
			(backgroundIncrustStruct *)mallocAndZero(sizeof(backgroundIncrustStruct));

		s.syncAsUint32LE(dummyLong);

		s.syncAsSint16LE(t->objectIdx);
		s.syncAsSint16LE(t->type);
		s.syncAsSint16LE(t->overlayIdx);
		s.syncAsSint16LE(t->X);
		s.syncAsSint16LE(t->Y);
		s.syncAsSint16LE(t->frame);
		s.syncAsSint16LE(t->scale);
		s.syncAsSint16LE(t->backgroundIdx);
		s.syncAsSint16LE(t->scriptNumber);
		s.syncAsSint16LE(t->scriptOverlayIdx);
		s.syncAsUint32LE(dummyLong);
		s.syncAsSint16LE(t->saveWidth);
		s.syncAsSint16LE(t->saveHeight);
		s.syncAsSint16LE(t->saveSize);
		s.syncAsSint16LE(t->savedX);
		s.syncAsSint16LE(t->savedY);
		s.syncBytes((byte *)t->name, 13);
		s.syncAsByte(dummyByte);
		s.syncAsSint16LE(t->spriteId);
		s.syncAsUint16LE(dummyWord);

		if (t->saveSize) {
			if (s.isLoading())
				t->ptr = (byte *)MemAlloc(t->saveSize);

			s.syncBytes(t->ptr, t->saveSize);
		}

		if (s.isSaving())
			pl = pl->next;
		else {
			t->next = NULL;
			pl->next = t;
			t->prev = pl1->prev;
			pl1->prev = t;
			pl = t;
		}
	}
}

static void syncActors(Common::Serializer &s) {
	int numEntries = 0;
	actorStruct *ptr;
	uint16 dummyLong = 0;

	if (s.isSaving()) {
		ptr = actorHead.next;
		while (ptr) {
			++numEntries;
			ptr = ptr->next;
		}
	}
	s.syncAsSint16LE(numEntries);

	ptr = s.isSaving() ? actorHead.next : &actorHead;
	for (int i = 0; i < numEntries; ++i) {
		actorStruct *p = s.isSaving() ? ptr : (actorStruct *)mallocAndZero(sizeof(actorStruct));

		s.syncAsUint32LE(dummyLong);
		s.syncAsSint16LE(p->idx);
		s.syncAsSint16LE(p->type);
		s.syncAsSint16LE(p->overlayNumber);
		s.syncAsSint16LE(p->x_dest);
		s.syncAsSint16LE(p->y_dest);
		s.syncAsSint16LE(p->x);
		s.syncAsSint16LE(p->y);
		s.syncAsSint16LE(p->startDirection);
		s.syncAsSint16LE(p->nextDirection);
		s.syncAsSint16LE(p->endDirection);
		s.syncAsSint16LE(p->stepX);
		s.syncAsSint16LE(p->stepY);
		s.syncAsSint16LE(p->pathId);
		s.syncAsSint16LE(p->phase);
		s.syncAsSint16LE(p->counter);
		s.syncAsSint16LE(p->poly);
		s.syncAsSint16LE(p->flag);
		s.syncAsSint16LE(p->start);
		s.syncAsSint16LE(p->freeze);

		if (s.isSaving())
			ptr = ptr->next;
		else {
			p->next = NULL;
			ptr->next = p;
			p->prev = actorHead.prev;
			actorHead.prev = p;
			ptr = p->next;
		}
	}
}

static void syncSongs(Common::Serializer &s) {
	int size = 0;

	if (songLoaded) {
		// TODO: implement
		s.syncAsByte(size);
		if (s.isLoading()) {
			saveVar1 = size;
			if (saveVar1)
				s.syncBytes(saveVar2, saveVar1);
		}
	} else {
		s.syncAsByte(size);
	}
}

static void syncPerso(Common::Serializer &s, persoStruct &p) {
	s.syncAsSint16LE(p.inc_droite);
	s.syncAsSint16LE(p.inc_droite0);
	s.syncAsSint16LE(p.inc_chemin);

	for (int i = 0; i < 400; ++i) {
		s.syncAsSint16LE(p.coordinates[i].x);
		s.syncAsSint16LE(p.coordinates[i].y);
	}

	for (int i = 0; i < NUM_NODES + 3; ++i) {
		s.syncAsSint16LE(p.solution[i][0]);
		s.syncAsSint16LE(p.solution[i][1]);
	}

	s.syncAsSint16LE(p.inc_jo1);
	s.syncAsSint16LE(p.inc_jo2);
	s.syncAsSint16LE(p.dir_perso);
	s.syncAsSint16LE(p.inc_jo0);
}

static void syncCT(Common::Serializer &s) {
	int v = (_vm->_polyStruct) ? 1 : 0;
	s.syncAsSint32LE(v);
	if (s.isLoading())
<<<<<<< HEAD
		polyStruct = (v != 0) ? &CVars.polyStructNorm : NULL;
=======
		_vm->_polyStruct = (v != 0) ? &_vm->_polyStructNorm : NULL;
>>>>>>> fffec23a

	if (v == 0)
		// There is no further data to load or save
		return;

	s.syncAsSint16LE(numberOfWalkboxes);

	if (numberOfWalkboxes) {
		for (int i = 0; i < numberOfWalkboxes; ++i)
			s.syncAsSint16LE(walkboxColor[i]);
		for (int i = 0; i < numberOfWalkboxes; ++i)
			s.syncAsSint16LE(walkboxState[i]);
	}

	for (int i = 0; i < 10; i++) {
		v = 0;
		if (s.isSaving()) v = (persoTable[i]) ? 1 : 0;
		s.syncAsSint32LE(v);

		if (s.isLoading())
			// Set up the pointer for the next structure
			persoTable[i] = (v == 0) ? NULL : (persoStruct *)mallocAndZero(sizeof(persoStruct));

		if (v != 0)
			syncPerso(s, *persoTable[i]);
	}
}

static void DoSync(Common::Serializer &s) {
	syncBasicInfo(s);
	_vm->sound().doSync(s);

	syncPalette(s, newPal);
	syncPalette(s, workpal);

	s.syncBytes((byte *)currentCtpName, 40);

	syncBackgroundTable(s);
	syncPalScreen(s);
	syncSoundList(s);

	for (int i = 0; i < stateID; ++i)
		s.syncAsSint16LE(globalVars[i]);

	syncFilesDatabase(s);
	syncOverlays1(s);
	syncPreloadData(s);
	syncOverlays2(s);
	syncScript(s, &procHead);
	syncScript(s, &relHead);
	syncCell(s);
	syncIncrust(s);
	syncActors(s);
	syncSongs(s);
	syncCT(s);
}


void resetPreload() {
	for (unsigned long int i = 0; i < 64; i++) {
		if (strlen(preloadData[i].name)) {
			if (preloadData[i].ptr) {
				MemFree(preloadData[i].ptr);
				preloadData[i].ptr = NULL;
			}
			strcpy(preloadData[i].name, "");
			preloadData[i].nofree = 0;
		}
	}
}

void unloadOverlay(const char*name, int overlayNumber) {
	releaseOverlay(name);

	strcpy(overlayTable[overlayNumber].overlayName, "");
	overlayTable[overlayNumber].ovlData = NULL;
	overlayTable[overlayNumber].alreadyLoaded = 0;
}

void initVars() {
	closeAllMenu();
	resetFileEntryRange(0, NUM_FILE_ENTRIES);

	resetPreload();
	freeCTP();
	freeBackgroundIncrustList(&backgroundIncrustHead);

	freezeCell(&cellHead, -1, -1, -1, -1, -1, 0);
	// TODO: unfreeze anims

	freeObjectList(&cellHead);
	removeAnimation(&actorHead, -1, -1, -1);

	removeAllScripts(&relHead);
	removeAllScripts(&procHead);
	changeScriptParamInList(-1, -1, &procHead, -1, 0);
	removeFinishedScripts(&procHead);

	changeScriptParamInList(-1, -1, &relHead, -1, 0);
	removeFinishedScripts(&relHead);

	for (unsigned long int i = 0; i < 90; i++) {
		if (strlen(overlayTable[i].overlayName) && overlayTable[i].alreadyLoaded) {
			unloadOverlay(overlayTable[i].overlayName, i);
		}
	}

	// TODO:
	// stopSound();
	// removeSound();

	closeBase();
	closeCnf();

	initOverlayTable();

	stateID = 0;
	masterScreen = 0;

	freeDisk();

	soundList[0].frameNum = -1;
	soundList[1].frameNum = -1;
	soundList[2].frameNum = -1;
	soundList[3].frameNum = -1;

	for (unsigned long int i = 0; i < 8; i++) {
		menuTable[i] = NULL;
	}

	for (unsigned long int i = 0; i < 2000; i++) {
		globalVars[i] = 0;
	}

	for (unsigned long int i = 0; i < 8; i++) {
		backgroundTable[i].name[0] = 0;
	}

	for (unsigned long int i = 0; i < NUM_FILE_ENTRIES; i++) {
		filesDatabase[i].subData.ptr = NULL;
		filesDatabase[i].subData.ptrMask = NULL;
	}

	initBigVar3();

	resetPtr2(&procHead);
	resetPtr2(&relHead);

	resetPtr(&cellHead);

	resetActorPtr(&actorHead);
	resetBackgroundIncrustList(&backgroundIncrustHead);

	vblLimit = 0;
	remdo = 0;
	songLoaded = 0;
	songPlayed = 0;
	songLoop = 1;
	activeMouse = 0;
	userEnabled = 1;
	dialogueEnabled = 0;
	dialogueOvl = 0;
	dialogueObj = 0;
	userDelay = 0;
	sysKey = -1;
	sysX = 0;
	sysY = 0;
	automoveInc = 0;
	automoveMax = 0;
	displayOn = true;

	// here used to init clip

	isMessage = 0;
	fadeFlag = 0;
	automaticMode = 0;

	// video param (vga and mcga mode)

	CVars.titleColor = 2;
	CVars.itemColor = 1;
	CVars.selectColor = 3;
	CVars.subColor = 5;

	//

	narratorOvl = 0;
	narratorIdx = 0;
	aniX = 0;
	aniY = 0;
	animationStart = false;
	selectDown = 0;
	menuDown = 0;
	buttonDown = 0;
	var41 = 0;
	playerMenuEnabled = 0;
	PCFadeFlag = 0;
}

Common::Error saveSavegameData(int saveGameIdx, const Common::String &saveName) {
	const char *filename = _vm->getSavegameFile(saveGameIdx);
	Common::SaveFileManager *saveMan = g_system->getSavefileManager();
	Common::OutSaveFile *f = saveMan->openForSaving(filename);
	if (f == NULL)
		return Common::kNoGameDataFoundError;

	// Save the savegame header
	CruiseSavegameHeader header;
	header.saveName = saveName;
	writeSavegameHeader(f, header);

	if (f->err()) {
		delete f;
		saveMan->removeSavefile(filename);
		return Common::kWritingFailed;
	} else {
		// Create the remainder of the savegame
		Common::Serializer s(NULL, f);
		DoSync(s);

		f->finalize();
		delete f;
		return Common::kNoError;
	}
}

Common::Error loadSavegameData(int saveGameIdx) {
	int lowMemorySave;
	Common::String saveName;
	cellStruct *currentcellHead;

	Common::SaveFileManager *saveMan = g_system->getSavefileManager();
	Common::InSaveFile *f = saveMan->openForLoading(_vm->getSavegameFile(saveGameIdx));

	if (f == NULL) {
		printInfoBlackBox("Savegame not found...");
		waitForPlayerInput();
		return Common::kNoGameDataFoundError;
	}

	printInfoBlackBox("Loading in progress...");

	initVars();
	_vm->sound().stopMusic();

	// Skip over the savegame header
	CruiseSavegameHeader header;
	readSavegameHeader(f, header);
	delete header.thumbnail;

	// Synchronise the remaining data of the savegame
	Common::Serializer s(f, NULL);
	DoSync(s);

	delete f;

	// Post processing

	for (int j = 0; j < 64; j++)
		preloadData[j].ptr = NULL;

	for (int j = 1; j < numOfLoadedOverlay; j++) {
		if (overlayTable[j].alreadyLoaded) {
			overlayTable[j].alreadyLoaded = 0;
			loadOverlay(overlayTable[j].overlayName);

			if (overlayTable[j].alreadyLoaded) {
				ovlDataStruct *ovlData = overlayTable[j].ovlData;

				// overlay BSS

				if (ovlRestoreData[j]._sBssSize) {
					if (ovlData->data4Ptr) {
						MemFree(ovlData->data4Ptr);
					}

					ovlData->data4Ptr = ovlRestoreData[j]._pBss;
					ovlData->sizeOfData4 = ovlRestoreData[j]._sBssSize;
				}

				// overlay object data

				if (ovlRestoreData[j]._sNumObj) {
					if (ovlData->arrayObjVar) {
						MemFree(ovlData->arrayObjVar);
					}

					ovlData->arrayObjVar = ovlRestoreData[j]._pObj;
					ovlData->size9 = ovlRestoreData[j]._sNumObj;
				}

			}
		}
	}

	updateAllScriptsImports();

	lastAni[0] = 0;

	lowMemorySave = lowMemory;

	for (int i = 0; i < NUM_FILE_ENTRIES; i++) {
		if (filesDatabase[i].subData.ptr) {
			int j;
			int k;

			for (j = i + 1; j < NUM_FILE_ENTRIES && filesDatabase[j].subData.ptr && !strcmp(filesDatabase[i].subData.name, filesDatabase[j].subData.name) && (filesDatabase[j].subData.index == (j - i)); j++)
				;

			for (k = i; k < j; k++) {
				if (filesDatabase[k].subData.ptrMask)
					lowMemory = 0;

				filesDatabase[k].subData.ptr = NULL;
				filesDatabase[k].subData.ptrMask = NULL;
			}

			/*if (j < 2) {
				printf("Unsupported mono file load!\n");
				ASSERT(0);
				//loadFileMode1(filesDatabase[j].subData.name,filesDatabase[j].subData.var4);
			} else */
			if (strlen(filesDatabase[i].subData.name) > 0) {
				loadFileRange(filesDatabase[i].subData.name, filesDatabase[i].subData.index, i, j - i);
			} else {
				filesDatabase[i].subData.ptr = NULL;
				filesDatabase[i].subData.ptrMask = NULL;
			}

			i = j - 1;
			lowMemory = lowMemorySave;
		}
	}

	lastAni[0] = 0;

	currentcellHead = cellHead.next;

	while (currentcellHead) {
		if (currentcellHead->type == 5) {
			uint8 *ptr = mainProc14(currentcellHead->overlay, currentcellHead->idx);

			ASSERT(0);

			if (ptr) {
				ASSERT(0);
				//*(int16*)(currentcellHead->datas+0x2E) = getSprite(ptr,*(int16*)(currentcellHead->datas+0xE));
			} else {
				ASSERT(0);
				//*(int16*)(currentcellHead->datas+0x2E) = 0;
			}
		}

		currentcellHead = currentcellHead->next;
	}

	if (strlen(currentCtpName)) {
		loadCtFromSave = 1;
		initCt(currentCtpName);
		loadCtFromSave = 0;
	}
	//prepareFadeOut();
	//gfxModuleData.gfxFunction8();

	for (int j = 0; j < 8; j++) {
		if (strlen((char *)backgroundTable[j].name)) {
			loadBackground(backgroundTable[j].name, j);
		}
	}

	regenerateBackgroundIncrust(&backgroundIncrustHead);

	// to finish

	changeCursor(CURSOR_NORMAL);
	mainDraw(1);
	flipScreen();

	return Common::kNoError;
}

} // End of namespace Cruise<|MERGE_RESOLUTION|>--- conflicted
+++ resolved
@@ -113,10 +113,10 @@
 	s.syncAsSint16LE(isMessage);
 	s.syncAsSint16LE(fadeFlag);
 	s.syncAsSint16LE(automaticMode);
-	s.syncAsSint16LE(CVars.titleColor);
-	s.syncAsSint16LE(CVars.itemColor);
-	s.syncAsSint16LE(CVars.selectColor);
-	s.syncAsSint16LE(CVars.subColor);
+	s.syncAsSint16LE(titleColor);
+	s.syncAsSint16LE(itemColor);
+	s.syncAsSint16LE(selectColor);
+	s.syncAsSint16LE(subColor);
 	s.syncAsSint16LE(narratorOvl);
 	s.syncAsSint16LE(narratorIdx);
 	s.syncAsSint16LE(aniX);
@@ -582,11 +582,7 @@
 	int v = (_vm->_polyStruct) ? 1 : 0;
 	s.syncAsSint32LE(v);
 	if (s.isLoading())
-<<<<<<< HEAD
-		polyStruct = (v != 0) ? &CVars.polyStructNorm : NULL;
-=======
 		_vm->_polyStruct = (v != 0) ? &_vm->_polyStructNorm : NULL;
->>>>>>> fffec23a
 
 	if (v == 0)
 		// There is no further data to load or save
@@ -766,10 +762,10 @@
 
 	// video param (vga and mcga mode)
 
-	CVars.titleColor = 2;
-	CVars.itemColor = 1;
-	CVars.selectColor = 3;
-	CVars.subColor = 5;
+	titleColor = 2;
+	itemColor = 1;
+	selectColor = 3;
+	subColor = 5;
 
 	//
 
