--- conflicted
+++ resolved
@@ -172,17 +172,11 @@
 	while (!_sequenceStack.empty())
 		pullSequence();
 
-<<<<<<< HEAD
 	if (IS_SERRATED_SCALPEL) {
 		// Restore any pressed button
 		if (!ui._windowOpen && savedMode != STD_MODE)
-			((ScalpelUserInterface *)_vm->_ui)->restoreButton(savedMode - 1);
-	}
-=======
-	// Restore any pressed button
-	if (!ui._windowOpen && savedMode != STD_MODE)
-		ui.restoreButton((int)(savedMode - 1));
->>>>>>> 2db07a9d
+			((ScalpelUserInterface *)_vm->_ui)->restoreButton((int)(savedMode - 1));
+	}
 
 	// Clear the ui counter so that anything displayed on the info line
 	// before the window was opened isn't cleared
