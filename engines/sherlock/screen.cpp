/* ScummVM - Graphic Adventure Engine
 *
 * ScummVM is the legal property of its developers, whose names
 * are too numerous to list here. Please refer to the COPYRIGHT
 * file distributed with this source distribution.
 *
 * This program is free software; you can redistribute it and/or
 * modify it under the terms of the GNU General Public License
 * as published by the Free Software Foundation; either version 2
 * of the License, or (at your option) any later version.
 *
 * This program is distributed in the hope that it will be useful,
 * but WITHOUT ANY WARRANTY; without even the implied warranty of
 * MERCHANTABILITY or FITNESS FOR A PARTICULAR PURPOSE.  See the
 * GNU General Public License for more details.
 *
 * You should have received a copy of the GNU General Public License
 * along with this program; if not, write to the Free Software
 * Foundation, Inc., 51 Franklin Street, Fifth Floor, Boston, MA 02110-1301, USA.
 *
 */

#include "sherlock/screen.h"
#include "sherlock/sherlock.h"
#include "common/system.h"
#include "common/util.h"
#include "graphics/palette.h"

namespace Sherlock {

Screen::Screen(SherlockEngine *vm) : Surface(g_system->getWidth(), g_system->getHeight()), _vm(vm),
		_backBuffer1(g_system->getWidth(), g_system->getHeight()),
		_backBuffer2(g_system->getWidth(), g_system->getHeight()),
		_backBuffer(&_backBuffer1) {
	_transitionSeed = 1;
	_fadeStyle = false;
	_font = nullptr;
	_fontHeight = 0;
	Common::fill(&_cMap[0], &_cMap[PALETTE_SIZE], 0);
	Common::fill(&_sMap[0], &_sMap[PALETTE_SIZE], 0);
	Common::fill(&_tMap[0], &_tMap[PALETTE_SIZE], 0);
	setFont(1);
<<<<<<< HEAD

	// Set dummy surface used for restricted scene drawing
	_sceneSurface.format = Graphics::PixelFormat::createFormatCLUT8();
	_sceneSurface.pitch = pitch;

	// Rose Tattoo specific fields
	_fadeBytesRead = _fadeBytesToRead = 0;
	_oldFadePercent = 0;
	_scrollSize = 0;
	_currentScroll = 0;
	_targetScroll = 0;
=======
>>>>>>> 2db07a9d
}

Screen::~Screen() {
	delete _font;
}

void Screen::setFont(int fontNumb) {
	// Interactive demo doesn't use fonts
	if (!_vm->_interactiveFl)
		return;

	_fontNumber = fontNumb;
	Common::String fname = Common::String::format("FONT%d.VGS", fontNumb + 1);

	// Discard any previous font and read in new one
	delete _font;
	_font = new ImageFile(fname);

	// Iterate through the frames to find the tallest font character
	_fontHeight = 0;
	for (uint idx = 0; idx < _font->size(); ++idx)
		_fontHeight = MAX((uint16)_fontHeight, (*_font)[idx]._frame.h);
}

void Screen::update() {
	// Merge the dirty rects
	mergeDirtyRects();

	// Loop through copying dirty areas to the physical screen
	Common::List<Common::Rect>::iterator i;
	for (i = _dirtyRects.begin(); i != _dirtyRects.end(); ++i) {
		const Common::Rect &r = *i;
		const byte *srcP = (const byte *)getBasePtr(r.left, r.top);
		g_system->copyRectToScreen(srcP, _surface.pitch, r.left, r.top,
			r.width(), r.height());
	}

	// Signal the physical screen to update
	g_system->updateScreen();
	_dirtyRects.clear();
}

void Screen::getPalette(byte palette[PALETTE_SIZE]) {
	g_system->getPaletteManager()->grabPalette(palette, 0, PALETTE_COUNT);
}

void Screen::setPalette(const byte palette[PALETTE_SIZE]) {
	g_system->getPaletteManager()->setPalette(palette, 0, PALETTE_COUNT);
}

int Screen::equalizePalette(const byte palette[PALETTE_SIZE]) {
	int total = 0;
	byte tempPalette[PALETTE_SIZE];
	getPalette(tempPalette);

	// For any palette component that doesn't already match the given destination
	// palette, change by 1 towards the reference palette component
	for (int idx = 0; idx < PALETTE_SIZE; ++idx) {
		if (tempPalette[idx] > palette[idx]) {
			tempPalette[idx] = MAX((int)palette[idx], (int)tempPalette[idx] - 4);
			++total;
		} else if (tempPalette[idx] < palette[idx]) {
			tempPalette[idx] = MIN((int)palette[idx], (int)tempPalette[idx] + 4);
			++total;
		}
	}

	if (total > 0)
		// Palette changed, so reload it
		setPalette(tempPalette);

	return total;
}

void Screen::fadeToBlack(int speed) {
	byte tempPalette[PALETTE_SIZE];
	Common::fill(&tempPalette[0], &tempPalette[PALETTE_SIZE], 0);

	while (equalizePalette(tempPalette)) {
		_vm->_events->delay(15 * speed);
	}

	setPalette(tempPalette);
	fillRect(Common::Rect(0, 0, _surface.w, _surface.h), 0);
}

void Screen::fadeIn(const byte palette[PALETTE_SIZE], int speed) {
	int count = 50;
	while (equalizePalette(palette) && --count) {
		_vm->_events->delay(15 * speed);
	}

	setPalette(palette);
}

void Screen::addDirtyRect(const Common::Rect &r) {
	_dirtyRects.push_back(r);
	assert(r.width() > 0 && r.height() > 0);
}

void Screen::mergeDirtyRects() {
	Common::List<Common::Rect>::iterator rOuter, rInner;

	// Process the dirty rect list to find any rects to merge
	for (rOuter = _dirtyRects.begin(); rOuter != _dirtyRects.end(); ++rOuter) {
		rInner = rOuter;
		while (++rInner != _dirtyRects.end()) {

			if ((*rOuter).intersects(*rInner)) {
				// these two rectangles overlap or
				// are next to each other - merge them

				unionRectangle(*rOuter, *rOuter, *rInner);

				// remove the inner rect from the list
				_dirtyRects.erase(rInner);

				// move back to beginning of list
				rInner = rOuter;
			}
		}
	}
}

bool Screen::unionRectangle(Common::Rect &destRect, const Common::Rect &src1, const Common::Rect &src2) {
	destRect = src1;
	destRect.extend(src2);

	return !destRect.isEmpty();
}

void Screen::randomTransition() {
	Events &events = *_vm->_events;
	const int TRANSITION_MULTIPLIER = 0x15a4e35;
	_dirtyRects.clear();

	for (int idx = 0; idx <= 65535 && !_vm->shouldQuit(); ++idx) {
		_transitionSeed = _transitionSeed * TRANSITION_MULTIPLIER + 1;
		int offset = _transitionSeed & 0xFFFF;

		if (offset < (this->w * this->h))
			*((byte *)getPixels() + offset) = *((const byte *)_backBuffer->getPixels() + offset);

		if (idx != 0 && (idx % 300) == 0) {
			// Ensure there's a full screen dirty rect for the next frame update
			if (_dirtyRects.empty())
				addDirtyRect(Common::Rect(0, 0, _surface.w, _surface.h));

			events.pollEvents();
			events.delay(1);
		}
	}

	// Make sure everything has been transferred
	blitFrom(*_backBuffer);
}

void Screen::verticalTransition() {
	Events &events = *_vm->_events;

	byte table[640];
	Common::fill(&table[0], &table[640], 0);

	for (int yp = 0; yp < this->h; ++yp) {
		for (int xp = 0; xp < this->w; ++xp) {
			int temp = (table[xp] >= (this->h - 3)) ? this->h - table[xp] :
				_vm->getRandomNumber(3) + 1;

			if (temp) {
				blitFrom(_backBuffer1, Common::Point(xp, table[xp]),
					Common::Rect(xp, table[xp], xp + 1, table[xp] + temp));
				table[xp] += temp;
			}
		}

		events.delay(10);
	}
}

void Screen::restoreBackground(const Common::Rect &r) {
	if (r.width() > 0 && r.height() > 0) {
		Common::Rect tempRect = r;
		tempRect.clip(Common::Rect(0, 0, this->w, SHERLOCK_SCENE_HEIGHT));

		if (tempRect.isValidRect())
			_backBuffer1.blitFrom(_backBuffer2, Common::Point(tempRect.left, tempRect.top), tempRect);
	}
}

void Screen::slamArea(int16 xp, int16 yp, int16 width, int16 height) {
	slamRect(Common::Rect(xp, yp, xp + width, yp + height));
}

void Screen::slamRect(const Common::Rect &r) {
	if (r.width() && r.height() > 0) {
		Common::Rect tempRect = r;
		tempRect.clip(Common::Rect(0, 0, this->w, this->h));

		if (tempRect.isValidRect())
			blitFrom(*_backBuffer, Common::Point(tempRect.left, tempRect.top), tempRect);
	}
}

void Screen::flushImage(ImageFrame *frame, const Common::Point &pt,
		int16 *xp, int16 *yp, int16 *width, int16 *height) {
	Common::Point imgPos = pt + frame->_offset;
	Common::Rect newBounds(imgPos.x, imgPos.y, imgPos.x + frame->_frame.w, imgPos.y + frame->_frame.h);
	Common::Rect oldBounds(*xp, *yp, *xp + *width, *yp + *height);

	// See if the areas of the old and new overlap, and if so combine the areas
	if (newBounds.intersects(oldBounds)) {
		Common::Rect mergedBounds = newBounds;
		mergedBounds.extend(oldBounds);
		mergedBounds.right += 1;
		mergedBounds.bottom += 1;

		slamRect(mergedBounds);
	} else {
		// The two areas are independent, so copy them both
		slamRect(newBounds);
		slamRect(oldBounds);
	}

	*xp = newBounds.left;
	*yp = newBounds.top;
	*width = newBounds.width();
	*height = newBounds.height();
}

void Screen::print(const Common::Point &pt, byte color, const char *formatStr, ...) {
	// Create the string to display
	va_list args;
	va_start(args, formatStr);
	Common::String str = Common::String::vformat(formatStr, args);
	va_end(args);

	// Figure out area to draw text in
	Common::Point pos = pt;
	int width = stringWidth(str);
	pos.y--;		// Font is always drawing one line higher
	if (!pos.x)
		// Center text horizontally
		pos.x = (this->w - width) / 2;

	Common::Rect textBounds(pos.x, pos.y, pos.x + width, pos.y + _fontHeight);
	if (textBounds.right > this->w)
		textBounds.moveTo(this->w - width, textBounds.top);
	if (textBounds.bottom > this->h)
		textBounds.moveTo(textBounds.left, this->h - _fontHeight);

	// Write out the string at the given position
	writeString(str, Common::Point(textBounds.left, textBounds.top), color);

	// Copy the affected area to the screen
	slamRect(textBounds);
}

void Screen::gPrint(const Common::Point &pt, byte color, const char *formatStr, ...) {
	// Create the string to display
	va_list args;
	va_start(args, formatStr);
	Common::String str = Common::String::vformat(formatStr, args);
	va_end(args);

	// Print the text
	writeString(str, pt, color);
}

int Screen::stringWidth(const Common::String &str) {
	int width = 0;

	for (const char *c = str.c_str(); *c; ++c)
		width += charWidth(*c);

	return width;
}

int Screen::charWidth(char c) {
	if (c == ' ')
		return 5;
	else if (Common::isPrint(c))
		return (*_font)[c - 33]._frame.w + 1;
	else
		return 0;
}

void Screen::writeString(const Common::String &str, const Common::Point &pt, byte color) {
	Common::Point charPos = pt;

	for (const char *c = str.c_str(); *c; ++c) {
		if (*c == ' ')
			charPos.x += 5;
		else {
			assert(Common::isPrint(*c));
			ImageFrame &frame = (*_font)[*c - 33];
			_backBuffer->transBlitFrom(frame, charPos, false, color);
			charPos.x += frame._frame.w + 1;
		}
	}
}

void Screen::vgaBar(const Common::Rect &r, int color) {
	_backBuffer->fillRect(r, color);
	slamRect(r);
}

void Screen::makeButton(const Common::Rect &bounds, int textX,
		const Common::String &str) {

	Surface &bb = *_backBuffer;
	bb.fillRect(Common::Rect(bounds.left, bounds.top, bounds.right, bounds.top + 1), BUTTON_TOP);
	bb.fillRect(Common::Rect(bounds.left, bounds.top, bounds.left + 1, bounds.bottom), BUTTON_TOP);
	bb.fillRect(Common::Rect(bounds.right - 1, bounds.top, bounds.right, bounds.bottom), BUTTON_BOTTOM);
	bb.fillRect(Common::Rect(bounds.left + 1, bounds.bottom - 1, bounds.right, bounds.bottom), BUTTON_BOTTOM);
	bb.fillRect(Common::Rect(bounds.left + 1, bounds.top + 1, bounds.right - 1, bounds.bottom - 1), BUTTON_MIDDLE);

	gPrint(Common::Point(textX, bounds.top), COMMAND_HIGHLIGHTED, "%c", str[0]);
	gPrint(Common::Point(textX + charWidth(str[0]), bounds.top),
		COMMAND_FOREGROUND, "%s", str.c_str() + 1);
}

void Screen::buttonPrint(const Common::Point &pt, byte color, bool slamIt,
		const Common::String &str) {
	int xStart = pt.x - stringWidth(str) / 2;

	if (color == COMMAND_FOREGROUND) {
		// First character needs to be highlighted
		if (slamIt) {
			print(Common::Point(xStart, pt.y + 1), COMMAND_HIGHLIGHTED, "%c", str[0]);
			print(Common::Point(xStart + charWidth(str[0]), pt.y + 1),
				COMMAND_FOREGROUND, "%s", str.c_str() + 1);
		} else {
			gPrint(Common::Point(xStart, pt.y), COMMAND_HIGHLIGHTED, "%c", str[0]);
			gPrint(Common::Point(xStart + charWidth(str[0]), pt.y),
				COMMAND_FOREGROUND, "%s", str.c_str() + 1);
		}
	} else if (slamIt) {
		print(Common::Point(xStart, pt.y + 1), color, "%s", str.c_str());
	} else {
		gPrint(Common::Point(xStart, pt.y), color, "%s", str.c_str());
	}
}

void Screen::makePanel(const Common::Rect &r) {
	_backBuffer->fillRect(r, BUTTON_MIDDLE);
	_backBuffer->hLine(r.left, r.top, r.right - 2, BUTTON_TOP);
	_backBuffer->hLine(r.left + 1, r.top + 1, r.right - 3, BUTTON_TOP);
	_backBuffer->vLine(r.left, r.top, r.bottom - 1, BUTTON_TOP);
	_backBuffer->vLine(r.left + 1, r.top + 1, r.bottom - 2, BUTTON_TOP);

	_backBuffer->vLine(r.right - 1, r.top, r.bottom - 1, BUTTON_BOTTOM);
	_backBuffer->vLine(r.right - 2, r.top + 1, r.bottom - 2, BUTTON_BOTTOM);
	_backBuffer->hLine(r.left, r.bottom - 1, r.right - 1, BUTTON_BOTTOM);
	_backBuffer->hLine(r.left + 1, r.bottom - 2, r.right - 1, BUTTON_BOTTOM);
}

void Screen::makeField(const Common::Rect &r) {
	_backBuffer->fillRect(r, BUTTON_MIDDLE);
	_backBuffer->hLine(r.left, r.top, r.right - 1, BUTTON_BOTTOM);
	_backBuffer->hLine(r.left + 1, r.bottom - 1, r.right - 1, BUTTON_TOP);
	_backBuffer->vLine(r.left, r.top + 1, r.bottom - 1, BUTTON_BOTTOM);
	_backBuffer->vLine(r.right - 1, r.top + 1, r.bottom - 2, BUTTON_TOP);
}

void Screen::setDisplayBounds(const Common::Rect &r) {
	assert(r.left == 0 && r.top == 0);
	_sceneSurface.setPixels(_backBuffer1.getPixels(), r.width(), r.height());

	_backBuffer = &_sceneSurface;
}

void Screen::resetDisplayBounds() {
	_backBuffer = &_backBuffer1;
}

Common::Rect Screen::getDisplayBounds() {
<<<<<<< HEAD
	return (_backBuffer == &_sceneSurface) ? Common::Rect(0, 0, _sceneSurface.w, _sceneSurface.h) :
		Common::Rect(0, 0, this->w, this->h);
=======
	return (_backBuffer == &_sceneSurface) ? Common::Rect(0, 0, _sceneSurface.w(), _sceneSurface.h()) :
		Common::Rect(0, 0, SHERLOCK_SCREEN_WIDTH, SHERLOCK_SCREEN_HEIGHT);
>>>>>>> 2db07a9d
}

void Screen::synchronize(Common::Serializer &s) {
	int fontNumb = _fontNumber;
	s.syncAsByte(fontNumb);
	if (s.isLoading())
		setFont(fontNumb);
}

void Screen::initPaletteFade(int bytesToRead) {
	Common::copy(&_cMap[0], &_cMap[PALETTE_SIZE], &_sMap[0]);
	Common::copy(&_cMap[0], &_cMap[PALETTE_SIZE], &_tMap[0]);

	// Set how many bytes need to be read / have been read
	_fadeBytesRead = 0;
	_fadeBytesToRead = bytesToRead;
	_oldFadePercent = 0;
}

int Screen::fadeRead(Common::SeekableReadStream &stream, byte *buf, int totalSize) {
	warning("TODO: fadeRead");
	stream.read(buf, totalSize);
	return totalSize;
}

/**
 * Creates a grey-scale version of the passed palette
 */
void Screen::setupBGArea(const byte cMap[PALETTE_SIZE]) {
	warning("TODO");
}

/**
 * Initializes scroll variables
 */
void Screen::initScrollVars() {
	_scrollSize = 0;
	_currentScroll = 0;
	_targetScroll = 0;
}

} // End of namespace Sherlock<|MERGE_RESOLUTION|>--- conflicted
+++ resolved
@@ -40,11 +40,6 @@
 	Common::fill(&_sMap[0], &_sMap[PALETTE_SIZE], 0);
 	Common::fill(&_tMap[0], &_tMap[PALETTE_SIZE], 0);
 	setFont(1);
-<<<<<<< HEAD
-
-	// Set dummy surface used for restricted scene drawing
-	_sceneSurface.format = Graphics::PixelFormat::createFormatCLUT8();
-	_sceneSurface.pitch = pitch;
 
 	// Rose Tattoo specific fields
 	_fadeBytesRead = _fadeBytesToRead = 0;
@@ -52,8 +47,6 @@
 	_scrollSize = 0;
 	_currentScroll = 0;
 	_targetScroll = 0;
-=======
->>>>>>> 2db07a9d
 }
 
 Screen::~Screen() {
@@ -194,7 +187,7 @@
 		_transitionSeed = _transitionSeed * TRANSITION_MULTIPLIER + 1;
 		int offset = _transitionSeed & 0xFFFF;
 
-		if (offset < (this->w * this->h))
+		if (offset < (this->w() * this->h()))
 			*((byte *)getPixels() + offset) = *((const byte *)_backBuffer->getPixels() + offset);
 
 		if (idx != 0 && (idx % 300) == 0) {
@@ -217,9 +210,9 @@
 	byte table[640];
 	Common::fill(&table[0], &table[640], 0);
 
-	for (int yp = 0; yp < this->h; ++yp) {
-		for (int xp = 0; xp < this->w; ++xp) {
-			int temp = (table[xp] >= (this->h - 3)) ? this->h - table[xp] :
+	for (int yp = 0; yp < this->h(); ++yp) {
+		for (int xp = 0; xp < this->w(); ++xp) {
+			int temp = (table[xp] >= (this->h() - 3)) ? this->h() - table[xp] :
 				_vm->getRandomNumber(3) + 1;
 
 			if (temp) {
@@ -236,7 +229,7 @@
 void Screen::restoreBackground(const Common::Rect &r) {
 	if (r.width() > 0 && r.height() > 0) {
 		Common::Rect tempRect = r;
-		tempRect.clip(Common::Rect(0, 0, this->w, SHERLOCK_SCENE_HEIGHT));
+		tempRect.clip(Common::Rect(0, 0, this->w(), SHERLOCK_SCENE_HEIGHT));
 
 		if (tempRect.isValidRect())
 			_backBuffer1.blitFrom(_backBuffer2, Common::Point(tempRect.left, tempRect.top), tempRect);
@@ -250,7 +243,7 @@
 void Screen::slamRect(const Common::Rect &r) {
 	if (r.width() && r.height() > 0) {
 		Common::Rect tempRect = r;
-		tempRect.clip(Common::Rect(0, 0, this->w, this->h));
+		tempRect.clip(Common::Rect(0, 0, this->w(), this->h()));
 
 		if (tempRect.isValidRect())
 			blitFrom(*_backBuffer, Common::Point(tempRect.left, tempRect.top), tempRect);
@@ -296,13 +289,13 @@
 	pos.y--;		// Font is always drawing one line higher
 	if (!pos.x)
 		// Center text horizontally
-		pos.x = (this->w - width) / 2;
+		pos.x = (this->w() - width) / 2;
 
 	Common::Rect textBounds(pos.x, pos.y, pos.x + width, pos.y + _fontHeight);
-	if (textBounds.right > this->w)
-		textBounds.moveTo(this->w - width, textBounds.top);
-	if (textBounds.bottom > this->h)
-		textBounds.moveTo(textBounds.left, this->h - _fontHeight);
+	if (textBounds.right > this->w())
+		textBounds.moveTo(this->w() - width, textBounds.top);
+	if (textBounds.bottom > this->h())
+		textBounds.moveTo(textBounds.left, this->h() - _fontHeight);
 
 	// Write out the string at the given position
 	writeString(str, Common::Point(textBounds.left, textBounds.top), color);
@@ -430,13 +423,8 @@
 }
 
 Common::Rect Screen::getDisplayBounds() {
-<<<<<<< HEAD
-	return (_backBuffer == &_sceneSurface) ? Common::Rect(0, 0, _sceneSurface.w, _sceneSurface.h) :
-		Common::Rect(0, 0, this->w, this->h);
-=======
 	return (_backBuffer == &_sceneSurface) ? Common::Rect(0, 0, _sceneSurface.w(), _sceneSurface.h()) :
-		Common::Rect(0, 0, SHERLOCK_SCREEN_WIDTH, SHERLOCK_SCREEN_HEIGHT);
->>>>>>> 2db07a9d
+		Common::Rect(0, 0, this->w(), this->h());
 }
 
 void Screen::synchronize(Common::Serializer &s) {
