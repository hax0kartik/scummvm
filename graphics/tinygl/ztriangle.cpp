--- conflicted
+++ resolved
@@ -693,15 +693,10 @@
 	const bool interpRGB = false;
 	const bool interpST = false;
 	const bool interpSTZ = false;
-<<<<<<< HEAD
-	const int drawMode = DRAW_DEPTH_ONLY;
-	fillTriangle<interpRGB, interpZ, interpST, interpSTZ, drawMode>(p0, p1, p2);
-=======
 	if (_depthWrite && _depthTestEnabled)
 		fillTriangle<interpRGB, interpZ, interpST, interpSTZ, DRAW_DEPTH_ONLY, true>(p0, p1, p2);
 	else 
 		fillTriangle<interpRGB, interpZ, interpST, interpSTZ, DRAW_DEPTH_ONLY, false>(p0, p1, p2);
->>>>>>> b60a13b2
 }
 
 void FrameBuffer::fillTriangleFlat(ZBufferPoint *p0, ZBufferPoint *p1, ZBufferPoint *p2) {
@@ -709,15 +704,10 @@
 	const bool interpRGB = false;
 	const bool interpST = false;
 	const bool interpSTZ = false;
-<<<<<<< HEAD
-	const int drawMode = DRAW_FLAT;
-	fillTriangle<interpRGB, interpZ, interpST, interpSTZ, drawMode>(p0, p1, p2);
-=======
 	if (_depthWrite && _depthTestEnabled)
 		fillTriangle<interpRGB, interpZ, interpST, interpSTZ, DRAW_FLAT, true>(p0, p1, p2);
 	else
 		fillTriangle<interpRGB, interpZ, interpST, interpSTZ, DRAW_FLAT, false>(p0, p1, p2);
->>>>>>> b60a13b2
 }
 
 // Smooth filled triangle.
@@ -726,15 +716,10 @@
 	const bool interpRGB = true;
 	const bool interpST = false;
 	const bool interpSTZ = false;
-<<<<<<< HEAD
-	const int drawMode = DRAW_SMOOTH;
-	fillTriangle<interpRGB, interpZ, interpST, interpSTZ, drawMode>(p0, p1, p2);
-=======
 	if (_depthWrite && _depthTestEnabled)
 		fillTriangle<interpRGB, interpZ, interpST, interpSTZ, DRAW_SMOOTH, true>(p0, p1, p2);
 	else
 		fillTriangle<interpRGB, interpZ, interpST, interpSTZ, DRAW_SMOOTH, false>(p0, p1, p2);
->>>>>>> b60a13b2
 }
 
 void FrameBuffer::fillTriangleTextureMappingPerspectiveSmooth(ZBufferPoint *p0, ZBufferPoint *p1, ZBufferPoint *p2) {
@@ -742,15 +727,10 @@
 	const bool interpRGB = true;
 	const bool interpST = false;
 	const bool interpSTZ = true;
-<<<<<<< HEAD
-	const int drawMode = DRAW_SMOOTH;
-	fillTriangle<interpRGB, interpZ, interpST, interpSTZ, drawMode>(p0, p1, p2);
-=======
 	if (_depthWrite && _depthTestEnabled)
 		fillTriangle<interpRGB, interpZ, interpST, interpSTZ, DRAW_SMOOTH, true>(p0, p1, p2);
 	else
 		fillTriangle<interpRGB, interpZ, interpST, interpSTZ, DRAW_SMOOTH, false>(p0, p1, p2);
->>>>>>> b60a13b2
 }
 
 void FrameBuffer::fillTriangleTextureMappingPerspectiveFlat(ZBufferPoint *p0, ZBufferPoint *p1, ZBufferPoint *p2) {
@@ -758,15 +738,10 @@
 	const bool interpRGB = true;
 	const bool interpST = false;
 	const bool interpSTZ = true;
-<<<<<<< HEAD
-	const int drawMode = DRAW_FLAT;
-	fillTriangle<interpRGB, interpZ, interpST, interpSTZ, drawMode>(p0, p1, p2);
-=======
 	if (_depthWrite && _depthTestEnabled)
 		fillTriangle<interpRGB, interpZ, interpST, interpSTZ, DRAW_FLAT, true>(p0, p1, p2);
 	else
 		fillTriangle<interpRGB, interpZ, interpST, interpSTZ, DRAW_FLAT, false>(p0, p1, p2);
->>>>>>> b60a13b2
 }
 
 void FrameBuffer::fillTriangleFlatShadowMask(ZBufferPoint *p0, ZBufferPoint *p1, ZBufferPoint *p2) {
@@ -774,15 +749,10 @@
 	const bool interpRGB = false;
 	const bool interpST = false;
 	const bool interpSTZ = false;
-<<<<<<< HEAD
-	const int drawMode = DRAW_SHADOW_MASK;
-	fillTriangle<interpRGB, interpZ, interpST, interpSTZ, drawMode>(p0, p1, p2);
-=======
 	if (_depthWrite && _depthTestEnabled)
 		fillTriangle<interpRGB, interpZ, interpST, interpSTZ, DRAW_SHADOW_MASK, true>(p0, p1, p2);
 	else
 		fillTriangle<interpRGB, interpZ, interpST, interpSTZ, DRAW_SHADOW_MASK, false>(p0, p1, p2);
->>>>>>> b60a13b2
 }
 
 void FrameBuffer::fillTriangleFlatShadow(ZBufferPoint *p0, ZBufferPoint *p1, ZBufferPoint *p2) {
@@ -790,15 +760,10 @@
 	const bool interpRGB = false;
 	const bool interpST = false;
 	const bool interpSTZ = false;
-<<<<<<< HEAD
-	const int drawMode = DRAW_SHADOW;
-	fillTriangle<interpRGB, interpZ, interpST, interpSTZ, drawMode>(p0, p1, p2);
-=======
 	if (_depthWrite && _depthTestEnabled)
 		fillTriangle<interpRGB, interpZ, interpST, interpSTZ, DRAW_SHADOW, true>(p0, p1, p2);
 	else
 		fillTriangle<interpRGB, interpZ, interpST, interpSTZ, DRAW_SHADOW, false>(p0, p1, p2);
->>>>>>> b60a13b2
 }
 
 } // end of namespace TinyGL