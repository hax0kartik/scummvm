--- conflicted
+++ resolved
@@ -48,181 +48,6 @@
 	void setFlag(Flags::Id flag, uint16 value);
 
 private:
-<<<<<<< HEAD
-    PrinceEngine *_vm;
-
-    byte *_code;
-    uint32 _codeSize;
-    uint32 _currentInstruction;
-    uint16 _lastOpcode;
-    uint32 _lastInstruction;
-    byte _result;
-    int16 _flags[2000];
-    bool _opcodeNF;
-
-    // Stack
-    static const uint32 _STACK_SIZE = 500;
-    uint16 _stack[_STACK_SIZE];
-    uint8 _stacktop;
-    uint8 _savedStacktop;
-
-    // Helper functions
-    void checkPC(uint32 address);
-    uint8 getCodeByte(uint32 address);
-    uint8 readScript8bits();
-    uint16 readScript16bits();
-    uint32 readScript32bits();
-    uint16 readScript8or16bits();
-    void debugScript(const char *s, ...);
-
-    typedef void (Script::*OpcodeFunc)();
-    static OpcodeFunc _opcodes[];
-
-    void O_WAITFOREVER();
-    void O_BLACKPALETTE();
-    void O_SETUPPALETTE();
-    void O_INITROOM();
-    void O_SETSAMPLE();
-    void O_FREESAMPLE();
-    void O_PLAYSAMPLE();
-    void O_PUTOBJECT();
-    void O_REMOBJECT();
-    void O_SHOWANIM();
-    void O_CHECKANIMEND();
-    void O_FREEANIM();
-    void O_CHECKANIMFRAME();
-    void O_PUTBACKANIM();
-    void O_REMBACKANIM();
-    void O_CHECKBACKANIMFRAME();
-    void O_FREEALLSAMPLES();
-    void O_SETMUSIC();
-    void O_STOPMUSIC();
-    void O__WAIT();
-    void O_UPDATEOFF();
-    void O_UPDATEON();
-    void O_UPDATE ();
-    void O_CLS();
-    void O__CALL();
-    void O_RETURN();
-    void O_GO();
-    void O_BACKANIMUPDATEOFF();
-    void O_BACKANIMUPDATEON();
-    void O_CHANGECURSOR();
-    void O_CHANGEANIMTYPE();
-    void O__SETFLAG();
-    void O_COMPARE();
-    void O_JUMPZ();
-    void O_JUMPNZ();
-    void O_EXIT();
-    void O_ADDFLAG();
-    void O_TALKANIM();
-    void O_SUBFLAG();
-    void O_SETSTRING();
-    void O_ANDFLAG();
-    void O_GETMOBDATA();
-    void O_ORFLAG();
-    void O_SETMOBDATA();
-    void O_XORFLAG();
-    void O_GETMOBTEXT();
-    void O_MOVEHERO();
-    void O_WALKHERO();
-    void O_SETHERO();
-    void O_HEROOFF();
-    void O_HEROON();
-    void O_CLSTEXT();
-    void O_CALLTABLE();
-    void O_CHANGEMOB();
-    void O_ADDINV();
-    void O_REMINV();
-    void O_REPINV();
-    void O_OBSOLETE_GETACTION();
-    void O_ADDWALKAREA();
-    void O_REMWALKAREA();
-    void O_RESTOREWALKAREA();
-    void O_WAITFRAME();
-    void O_SETFRAME();
-    void O_RUNACTION();
-    void O_COMPAREHI();
-    void O_COMPARELO();
-    void O_PRELOADSET();
-    void O_FREEPRELOAD();
-    void O_CHECKINV();
-    void O_TALKHERO();
-    void O_WAITTEXT();
-    void O_SETHEROANIM();
-    void O_WAITHEROANIM();
-    void O_GETHERODATA();
-    void O_GETMOUSEBUTTON();
-    void O_CHANGEFRAMES();
-    void O_CHANGEBACKFRAMES();
-    void O_GETBACKANIMDATA();
-    void O_GETANIMDATA();
-    void O_SETBGCODE();
-    void O_SETBACKFRAME();
-    void O_GETRND();
-    void O_TALKBACKANIM();
-    void O_LOADPATH();
-    void O_GETCHAR();
-    void O_SETDFLAG();
-    void O_CALLDFLAG();
-    void O_PRINTAT();
-    void O_ZOOMIN();
-    void O_ZOOMOUT();
-    void O_SETSTRINGOFFSET();
-    void O_GETOBJDATA();
-    void O_SETOBJDATA();
-    void O_SWAPOBJECTS();
-    void O_CHANGEHEROSET();
-    void O_ADDSTRING();
-    void O_SUBSTRING();
-    void O_INITDIALOG();
-    void O_ENABLEDIALOGOPT();
-    void O_DISABLEDIALOGOPT();
-    void O_SHOWDIALOGBOX();
-    void O_STOPSAMPLE();
-    void O_BACKANIMRANGE();
-    void O_CLEARPATH();
-    void O_SETPATH();
-    void O_GETHEROX();
-    void O_GETHEROY();
-    void O_GETHEROD();
-    void O_PUSHSTRING();
-    void O_POPSTRING();
-    void O_SETFGCODE();
-    void O_STOPHERO();
-    void O_ANIMUPDATEOFF();
-    void O_ANIMUPDATEON();
-    void O_FREECURSOR();
-    void O_ADDINVQUIET();
-    void O_RUNHERO();
-    void O_SETBACKANIMDATA();
-    void O_VIEWFLC();
-    void O_CHECKFLCFRAME();
-    void O_CHECKFLCEND();
-    void O_FREEFLC();
-    void O_TALKHEROSTOP();
-    void O_HEROCOLOR();
-    void O_GRABMAPA();
-    void O_ENABLENAK();
-    void O_DISABLENAK();
-    void O_GETMOBNAME();
-    void O_SWAPINVENTORY();
-    void O_CLEARINVENTORY();
-    void O_SKIPTEXT();
-    void O_SETVOICEH();
-    void O_SETVOICEA();
-    void O_SETVOICEB();
-    void O_SETVOICEC();
-    void O_VIEWFLCLOOP();
-    void O_FLCSPEED();
-    void O_OPENINVENTORY();
-    void O_KRZYWA();
-    void O_GETKRZYWA();
-    void O_GETMOB();
-    void O_INPUTLINE();
-    void O_SETVOICED();
-    void O_BREAK_POINT();
-=======
 	PrinceEngine *_vm;
 
 	byte *_code;
@@ -411,7 +236,6 @@
 	void O_INPUTLINE();
 	void O_SETVOICED();
 	void O_BREAK_POINT();
->>>>>>> 9dc35033
 };
 
 }
