/* ScummVM - Graphic Adventure Engine
 *
 * ScummVM is the legal property of its developers, whose names
 * are too numerous to list here. Please refer to the COPYRIGHT
 * file distributed with this source distribution.
 *
 * This program is free software; you can redistribute it and/or
 * modify it under the terms of the GNU General Public License
 * as published by the Free Software Foundation; either version 2
 * of the License, or (at your option) any later version.

 * This program is distributed in the hope that it will be useful,
 * but WITHOUT ANY WARRANTY; without even the implied warranty of
 * MERCHANTABILITY or FITNESS FOR A PARTICULAR PURPOSE.  See the
 * GNU General Public License for more details.

 * You should have received a copy of the GNU General Public License
 * along with this program; if not, write to the Free Software
 * Foundation, Inc., 51 Franklin Street, Fifth Floor, Boston, MA 02110-1301, USA.
 *
 * $URL$
 * $Id$
 *
 */

#include "engines/advancedDetector.h"
#include "base/plugins.h"
#include "common/file.h"
#include "common/savefile.h"
#include "common/system.h"
#include "graphics/thumbnail.h"

#include "sci/sci.h"
#include "sci/engine/kernel.h"
#include "sci/engine/savegame.h"
#include "sci/engine/script.h"
#include "sci/engine/seg_manager.h"
#include "sci/engine/state.h"

namespace Sci {

// Titles of the games
static const PlainGameDescriptor s_sciGameTitles[] = {
	{"sci",             "Sierra SCI Game"},
	{"sci-fanmade",     "Fanmade SCI Game"},
	// === SCI0 games =========================================================
	{"astrochicken",    "Astro Chicken"},
	{"christmas1988",   "Christmas Card 1988"},
	{"iceman",          "Codename: Iceman"},
	{"camelot",         "Conquests of Camelot: King Arthur, Quest for the Grail"},
	{"funseeker",       "Fun Seeker's Guide"},
	{"hoyle1",          "Hoyle Official Book of Games: Volume 1"},
	{"hoyle2",          "Hoyle Official Book of Games: Volume 2"},
	{"kq4sci",          "King's Quest IV: The Perils of Rosella, SCI Remake"},
	{"laurabow",        "Laura Bow: The Colonel's Bequest"},
	{"lsl2",            "Leisure Suit Larry 2: Goes Looking for Love (in Several Wrong Places)"},
	{"lsl3",            "Leisure Suit Larry 3: Passionate Patti in Pursuit of the Pulsating Pectorals"},
	{"pq2",             "Police Quest II: The Vengeance"},
	{"qfg1",            "Quest for Glory I: So You Want to Be a Hero"},
	{"sq3",             "Space Quest III: The Pirates of Pestulon"},
	// === SCI01 games ========================================================
	{"qfg2",            "Quest for Glory II: Trial by Fire"},
	{"kq1sci",          "King's Quest I: Quest for the Crown, SCI Remake"},
	// === SCI1 games =========================================================
	{"castlebrain",     "Castle of Dr. Brain"},
	{"christmas1990",   "Christmas Card 1990: The Seasoned Professional"},
	{"cnick-lsl",       "Crazy Nick's Software Picks: Leisure Suit Larry's Casino"},
	{"cnick-kq",        "Crazy Nick's Software Picks: King Graham's Board Game Challenge"},
	{"cnick-laurabow",  "Crazy Nick's Software Picks: Parlor Games with Laura Bow"},
	{"cnick-longbow",   "Crazy Nick's Software Picks: Robin Hood's Game of Skill and Chance"},
	{"cnick-sq",        "Crazy Nick's Software Picks: Roger Wilco's Spaced Out Game Pack"},
	{"ecoquest",        "EcoQuest: The Search for Cetus"},	// floppy is SCI1, CD SCI1.1
	{"fairytales",      "Mixed-up Fairy Tales"},
	{"hoyle3",          "Hoyle Official Book of Games: Volume 3"},
	{"jones",           "Jones in the Fast Lane"},
	{"kq5",             "King's Quest V: Absence Makes the Heart Go Yonder"},
	{"longbow",         "Conquests of the Longbow: The Adventures of Robin Hood"},
	{"lsl1sci",         "Leisure Suit Larry in the Land of the Lounge Lizards"},
	{"lsl5",            "Leisure Suit Larry 5: Passionate Patti Does a Little Undercover Work"},
	{"msastrochicken",  "Ms. Astro Chicken"},
	{"pq1sci",          "Police Quest: In Pursuit of the Death Angel"},
	{"pq3",             "Police Quest III: The Kindred"},
	{"sq1sci",          "Space Quest I: The Sarien Encounter"},
	{"sq4",             "Space Quest IV: Roger Wilco and the Time Rippers"},	// floppy is SCI1, CD SCI1.1
	// === SCI1.1 games =======================================================
	{"christmas1992",   "Christmas Card 1992"},
	{"ecoquest2",       "EcoQuest II: Lost Secret of the Rainforest"},
	{"freddypharkas",   "Freddy Pharkas: Frontier Pharmacist"},
	{"hoyle4",          "Hoyle Classic Card Games"},
	{"kq6",             "King's Quest VI: Heir Today, Gone Tomorrow"},
	{"laurabow2",       "Laura Bow 2: The Dagger of Amon Ra"},
	{"qfg1vga",         "Quest for Glory I: So You Want to Be a Hero"},
	{"qfg3",            "Quest for Glory III: Wages of War"},
	{"sq5",             "Space Quest V: The Next Mutation"},
	{"islandbrain",     "The Island of Dr. Brain"},
	{"lsl6",            "Leisure Suit Larry 6: Shape Up or Slip Out!"},
	{"mothergoose",     "Mixed-Up Mother Goose"},
	{"pepper",          "Pepper's Adventure in Time"},
	{"slater",          "Slater & Charlie Go Camping"},
	// === SCI2 games =========================================================
	{"gk1",             "Gabriel Knight: Sins of the Fathers"},	// demo is SCI11, full version SCI32
	{"pq4",             "Police Quest IV: Open Season"}, // floppy is SCI2, CD SCI2.1
	{"qfg4",            "Quest for Glory IV: Shadows of Darkness"},	// floppy is SCI2, CD SCI2.1
	// === SCI2.1 games ========================================================
	{"gk2",             "The Beast Within: A Gabriel Knight Mystery"},
	// TODO: Inside The Chest/Behind the Developer's Shield
	{"kq7",             "King's Quest VII: The Princeless Bride"},
	// TODO: King's Questions
	{"lsl6hires",       "Leisure Suit Larry 6: Shape Up or Slip Out!"},
	{"mothergoosehires","Mixed-Up Mother Goose"},
	{"phantasmagoria",  "Phantasmagoria"},
	{"pqswat",          "Police Quest: SWAT"},
	{"shivers",         "Shivers"},
	{"sq6",             "Space Quest 6: The Spinal Frontier"},
	{"torin",           "Torin's Passage"},
	// === SCI3 games =========================================================
	{"lsl7",            "Leisure Suit Larry 7: Love for Sail!"},
	{"lighthouse",      "Lighthouse: The Dark Being"},
	{"phantasmagoria2", "Phantasmagoria II: A Puzzle of Flesh"},
	{"shivers2",        "Shivers II: Harvest of Souls"},
	{"rama",            "RAMA"},
	{0, 0}
};

<<<<<<< HEAD
=======
struct GameIdStrToEnum {
	const char *gameidStr;
	SciGameId gameidEnum;
};

static const GameIdStrToEnum s_gameIdStrToEnum[] = {
	{ "astrochicken",    GID_ASTROCHICKEN },
	{ "camelot",         GID_CAMELOT },
	{ "castlebrain",     GID_CASTLEBRAIN },
	{ "christmas1988",   GID_CHRISTMAS1988 },
	{ "christmas1990",   GID_CHRISTMAS1990 },
	{ "christmas1992",   GID_CHRISTMAS1992 },
	{ "cnick-kq",        GID_CNICK_KQ },
	{ "cnick-laurabow",  GID_CNICK_LAURABOW },
	{ "cnick-longbow",   GID_CNICK_LONGBOW },
	{ "cnick-lsl",       GID_CNICK_LSL },
	{ "cnick-sq",        GID_CNICK_SQ },
	{ "ecoquest",        GID_ECOQUEST },
	{ "ecoquest2",       GID_ECOQUEST2 },
	{ "fairytales",      GID_FAIRYTALES },
	{ "freddypharkas",   GID_FREDDYPHARKAS },
	{ "funseeker",       GID_FUNSEEKER },
	{ "gk1",             GID_GK1 },
	{ "gk2",             GID_GK2 },
	{ "hoyle1",          GID_HOYLE1 },
	{ "hoyle2",          GID_HOYLE2 },
	{ "hoyle3",          GID_HOYLE3 },
	{ "hoyle4",          GID_HOYLE4 },
	{ "iceman",          GID_ICEMAN },
	{ "islandbrain",     GID_ISLANDBRAIN },
	{ "jones",           GID_JONES },
	{ "kq1sci",          GID_KQ1 },
	{ "kq4sci",          GID_KQ4 },
	{ "kq5",             GID_KQ5 },
	{ "kq6",             GID_KQ6 },
	{ "kq7",             GID_KQ7 },
	{ "laurabow",        GID_LAURABOW },
	{ "laurabow2",       GID_LAURABOW2 },
	{ "lighthouse",      GID_LIGHTHOUSE },
	{ "longbow",         GID_LONGBOW },
	{ "lsl1sci",         GID_LSL1 },
	{ "lsl2",            GID_LSL2 },
	{ "lsl3",            GID_LSL3 },
	{ "lsl5",            GID_LSL5 },
	{ "lsl6",            GID_LSL6 },
	{ "lsl6hires",       GID_LSL6HIRES },
	{ "lsl7",            GID_LSL7 },
	{ "mothergoose",     GID_MOTHERGOOSE },
	{ "mothergoosehires",GID_MOTHERGOOSEHIRES },
	{ "msastrochicken",  GID_MSASTROCHICKEN },
	{ "pepper",          GID_PEPPER },
	{ "phantasmagoria",  GID_PHANTASMAGORIA },
	{ "phantasmagoria2", GID_PHANTASMAGORIA2 },
	{ "pq1sci",          GID_PQ1 },
	{ "pq2",             GID_PQ2 },
	{ "pq3",             GID_PQ3 },
	{ "pq4",             GID_PQ4 },
	{ "pqswat",          GID_PQSWAT },
	{ "qfg1",            GID_QFG1 },
	{ "qfg1vga",         GID_QFG1VGA },
	{ "qfg2",            GID_QFG2 },
	{ "qfg3",            GID_QFG3 },
	{ "qfg4",            GID_QFG4 },
	{ "rama",            GID_RAMA },
	{ "sci-fanmade",     GID_FANMADE },	// FIXME: Do we really need/want this?
	{ "shivers",         GID_SHIVERS },
	{ "shivers2",        GID_SHIVERS2 },
	{ "slater",          GID_SLATER },
	{ "sq1sci",          GID_SQ1 },
	{ "sq3",             GID_SQ3 },
	{ "sq4",             GID_SQ4 },
	{ "sq5",             GID_SQ5 },
	{ "sq6",             GID_SQ6 },
	{ "torin",           GID_TORIN },
	{ NULL, (SciGameId)-1 }
};

struct OldNewIdTableEntry {
	const char *oldId;
	const char *newId;
	SciVersion version;
};

static const OldNewIdTableEntry s_oldNewTable[] = {
	{ "arthur",		"camelot",			SCI_VERSION_NONE     },
	{ "brain",      "castlebrain",      SCI_VERSION_1_MIDDLE },	// Amiga
	{ "brain",      "castlebrain",      SCI_VERSION_1_LATE   },
	{ "demo",		"christmas1988",	SCI_VERSION_NONE     },
	{ "card",       "christmas1990",    SCI_VERSION_1_EARLY, },
	{ "card",       "christmas1992",    SCI_VERSION_1_1      },
	{ "RH Budget",	"cnick-longbow",	SCI_VERSION_NONE     },
	// iceman is the same
	{ "icedemo",	"iceman",			SCI_VERSION_NONE     },
	// longbow is the same
	{ "eco",		"ecoquest",			SCI_VERSION_NONE     },
	{ "eco2",		"ecoquest2",		SCI_VERSION_NONE     },	// EcoQuest 2 demo
	{ "rain",		"ecoquest2",		SCI_VERSION_NONE     },	// EcoQuest 2 full
	{ "tales",		"fairytales",		SCI_VERSION_NONE     },
	{ "fp",			"freddypharkas",	SCI_VERSION_NONE     },
	{ "emc",		"funseeker",		SCI_VERSION_NONE     },
	{ "gk",			"gk1",				SCI_VERSION_NONE     },
	// gk2 is the same
	{ "hoyledemo",	"hoyle1",			SCI_VERSION_NONE     },
	{ "cardgames",	"hoyle1",			SCI_VERSION_NONE     },
	{ "solitare",	"hoyle2",			SCI_VERSION_NONE     },
	// hoyle3 is the same
	// hoyle4 is the same
	{ "brain",      "islandbrain",      SCI_VERSION_1_1      },
	{ "demo000",	"kq1sci",			SCI_VERSION_NONE     },
	{ "kq1",		"kq1sci",			SCI_VERSION_NONE     },
	{ "kq4",		"kq4sci",			SCI_VERSION_NONE     },
	// kq5 is the same
	// kq6 is the same
	// kq7 is the same
	{ "mm1",		"laurabow",			SCI_VERSION_NONE     },
	{ "cb1",		"laurabow",			SCI_VERSION_NONE     },
	{ "lb2",		"laurabow2",		SCI_VERSION_NONE     },
	{ "rh",			"longbow",			SCI_VERSION_NONE     },
	{ "ll1",		"lsl1sci",			SCI_VERSION_NONE     },
	{ "lsl1",		"lsl1sci",			SCI_VERSION_NONE     },
	// lsl2 is the same
	{ "lsl3",		"lsl3",				SCI_VERSION_NONE     },
	{ "ll5",		"lsl5",				SCI_VERSION_NONE     },
	// lsl5 is the same
	// lsl6 is the same
	{ "mg",			"mothergoose",		SCI_VERSION_NONE     },
	{ "twisty",		"pepper",			SCI_VERSION_NONE     },
	{ "scary",      "phantasmagoria",   SCI_VERSION_NONE     },
	// TODO: distinguish the full version of Phantasmagoria from the demo
	{ "pq1",		"pq1sci",			SCI_VERSION_NONE     },
	{ "pq",			"pq2",				SCI_VERSION_NONE     },
	// pq3 is the same
	// pq4 is the same
	{ "hq",			"qfg1",				SCI_VERSION_NONE     },	// QFG1 SCI0/EGA
	{ "glory",      "qfg1",             SCI_VERSION_0_LATE   },	// QFG1 SCI0/EGA
	{ "trial",		"qfg2",				SCI_VERSION_NONE     },
	{ "hq2demo",	"qfg2",				SCI_VERSION_NONE     },
	// rama is the same
	// TODO: distinguish the full version of rama from the demo
	{ "thegame",	"slater",			SCI_VERSION_NONE     },
	{ "sq1demo",	"sq1sci",			SCI_VERSION_NONE     },
	{ "sq1",		"sq1sci",			SCI_VERSION_NONE     },
	// sq3 is the same
	// sq4 is the same
	// sq5 is the same
	// sq6 is the same
	// TODO: distinguish the full version of SQ6 from the demo
	// torin is the same


	// TODO: SCI3 IDs

	{ "", "", SCI_VERSION_NONE }
};

/**
 * Converts the builtin Sierra game IDs to the ones we use in ScummVM
 * @param[in] gameId		The internal game ID
 * @param[in] gameFlags     The game's flags, which are adjusted accordingly for demos
 * @return					The equivalent ScummVM game id
 */
Common::String convertSierraGameId(Common::String sierraId, uint32 *gameFlags, ResourceManager *resMan) {
	// Convert the id to lower case, so that we match all upper/lower case variants.
	sierraId.toLowercase();

	// If the game has less than the expected scripts, it's a demo
	uint32 demoThreshold = 100;
	// ...but there are some exceptions
	if (sierraId == "brain" || sierraId == "lsl1" ||
		sierraId == "mg" || sierraId == "pq" ||
		sierraId == "jones" ||
		sierraId == "cardgames" || sierraId == "solitare" ||
		sierraId == "hoyle3" || sierraId == "hoyle4")
		demoThreshold = 40;
	if (sierraId == "fp" || sierraId == "gk" || sierraId == "pq4")
		demoThreshold = 150;

	Common::ScopedPtr<Common::List<ResourceId> > resources(resMan->listResources(kResourceTypeScript, -1));
	if (resources->size() < demoThreshold) {
		*gameFlags |= ADGF_DEMO;

		// Crazy Nick's Picks
		if (sierraId == "lsl1" && resources->size() == 34)
			return "cnick-lsl";
		if (sierraId == "sq4" && resources->size() == 34)
			return "cnick-sq";

		// TODO: cnick-kq, cnick-laurabow and cnick-longbow (their resources can't be read)

		// Handle Astrochicken 1 (SQ3) and 2 (SQ4)
		if (sierraId == "sq3" && resources->size() == 20)
			return "astrochicken";
		if (sierraId == "sq4")
			return "msastrochicken";
	}

	if (sierraId == "torin" && resources->size() == 226)	// Torin's Passage demo
		*gameFlags |= ADGF_DEMO;

	for (const OldNewIdTableEntry *cur = s_oldNewTable; cur->oldId[0]; ++cur) {
		if (sierraId == cur->oldId) {
			// Distinguish same IDs from the SCI version
			if (cur->version != SCI_VERSION_NONE && cur->version != getSciVersion())
				continue;

			return cur->newId;
		}
	}

	if (sierraId == "glory") {
		// This could either be qfg1 VGA, qfg3 or qfg4 demo (all SCI1.1),
		// or qfg4 full (SCI2)
		// qfg1 VGA doesn't have view 1
		if (!resMan->testResource(ResourceId(kResourceTypeView, 1)))
			return "qfg1vga";

		// qfg4 full is SCI2
		if (getSciVersion() == SCI_VERSION_2)
			return "qfg4";

		// qfg4 demo has less than 50 scripts
		if (resources->size() < 50)
			return "qfg4";

		// Otherwise it's qfg3
		return "qfg3";
	}

	return sierraId;
}

>>>>>>> fffec23a
#include "sci/detection_tables.h"

/**
 * The fallback game descriptor used by the SCI engine's fallbackDetector.
 * Contents of this struct are overwritten by the fallbackDetector.
 */
static ADGameDescription s_fallbackDesc = {
	"",
	"",
	AD_ENTRY1(0, 0), // This should always be AD_ENTRY1(0, 0) in the fallback descriptor
	Common::UNK_LANG,
	Common::kPlatformPC,
	ADGF_NO_FLAGS,
	Common::GUIO_NONE
};

static char s_fallbackGameIdBuf[256];


static const ADParams detectionParams = {
	// Pointer to ADGameDescription or its superset structure
	(const byte *)Sci::SciGameDescriptions,
	// Size of that superset structure
	sizeof(ADGameDescription),
	// Number of bytes to compute MD5 sum for
	5000,
	// List of all engine targets
	s_sciGameTitles,
	// Structure for autoupgrading obsolete targets
	0,
	// Name of single gameid (optional)
	"sci",
	// List of files for file-based fallback detection (optional)
	0,
	// Flags
	0,
	// Additional GUI options (for every game}
	Common::GUIO_NONE,
	// Maximum directory depth
	1,
	// List of directory globs
	0
};

class SciMetaEngine : public AdvancedMetaEngine {
public:
	SciMetaEngine() : AdvancedMetaEngine(detectionParams) {}

	virtual const char *getName() const {
		return "SCI Engine [SCI0, SCI01, SCI10, SCI11"
#ifdef ENABLE_SCI32
			", SCI32"
#endif
			"]";
	}

	virtual const char *getOriginalCopyright() const {
		return "Sierra's Creative Interpreter (C) Sierra Online";
	}

	virtual bool createInstance(OSystem *syst, Engine **engine, const ADGameDescription *gd) const;
	const ADGameDescription *fallbackDetect(const Common::FSList &fslist) const;
	virtual bool hasFeature(MetaEngineFeature f) const;
	virtual SaveStateList listSaves(const char *target) const;
	virtual int getMaximumSaveSlot() const;
	virtual void removeSaveState(const char *target, int slot) const;
	SaveStateDescriptor querySaveMetaInfos(const char *target, int slot) const;
};

Common::Language charToScummVMLanguage(const char c) {
	switch (c) {
	case 'F':
		return Common::FR_FRA;
	case 'S':
		return Common::ES_ESP;
	case 'I':
		return Common::IT_ITA;
	case 'G':
		return Common::DE_DEU;
	case 'J':
	case 'j':
		return Common::JA_JPN;
	case 'P':
		return Common::PT_BRA;
	default:
		return Common::UNK_LANG;
	}
}

#define READ_UINT16(buf) (!resMan->isSci11Mac() ? READ_LE_UINT16(buf) : READ_BE_UINT16(buf))

// Finds the internal ID of the current game from script 0
Common::String getSierraGameId(ResourceManager *resMan) {
	Resource *script = resMan->findResource(ResourceId(kResourceTypeScript, 0), false);
	Script *script000 = new Script();
	script000->init(0, resMan);
	script000->mcpyInOut(0, script->data, script->size);
	uint16 curOffset = (getSciVersion() == SCI_VERSION_0_EARLY) ? 2 : 0;
	uint16 objLength = 0;
	int objType = 0;
	int16 exportsOffset = 0;
	Common::String sierraId;

	// Now find the export table of the script
	do {
		objType = READ_UINT16(script000->_buf + curOffset);
		if (!objType)
			break;
	
		objLength = READ_UINT16(script000->_buf + curOffset + 2);
		curOffset += 4;		// skip header

		if (objType == SCI_OBJ_EXPORTS) {
			exportsOffset = READ_UINT16(script000->_buf + curOffset + 2);
			break;
		}
		curOffset += objLength - 4;
	} while (objType != 0 && curOffset < script->size - 2);

	// The game object is the first export. Script 0 is always at segment 1
	reg_t gameObj = make_reg(1, exportsOffset);

	// TODO: stop using the segment manager and read the object name here
	SegManager *segMan = new SegManager(resMan);
	script_instantiate(resMan, segMan, 0);
	sierraId = segMan->getObjectName(gameObj);
	delete segMan;

	delete script000;

	return sierraId;
}

const ADGameDescription *SciMetaEngine::fallbackDetect(const Common::FSList &fslist) const {
	bool foundResMap = false;
	bool foundRes000 = false;

	// Set some defaults
	s_fallbackDesc.extra = "";
	s_fallbackDesc.language = Common::EN_ANY;
	s_fallbackDesc.flags = ADGF_NO_FLAGS;
	s_fallbackDesc.platform = Common::kPlatformPC;	// default to PC platform
	s_fallbackDesc.gameid = "sci";

	// First grab all filenames
	for (Common::FSList::const_iterator file = fslist.begin(); file != fslist.end(); ++file) {
		if (file->isDirectory())
			continue;

		Common::String filename = file->getName();
		filename.toLowercase();

		if (filename.contains("resource.map") || filename.contains("resmap.00") || filename.contains("Data1")) {
			foundResMap = true;
		}

		// Determine if we got a CD version and set the CD flag accordingly, by checking for
		// resource.aud for SCI1.1 CD games, or audio001.002 for SCI1 CD games. We assume that
		// the file should be over 10MB, as it contains all the game speech and is usually
		// around 450MB+. The size check is for some floppy game versions like KQ6 floppy, which
		// also have a small resource.aud file
		if (filename.contains("resource.aud") || filename.contains("audio001.002")) {
			Common::SeekableReadStream *tmpStream = file->createReadStream();
			if (tmpStream->size() > 10 * 1024 * 1024) {
				// We got a CD version, so set the CD flag accordingly
				s_fallbackDesc.flags |= ADGF_CD;
				s_fallbackDesc.extra = "CD";
			}
			delete tmpStream;
		}

		if (filename.contains("resource.000") || filename.contains("resource.001")
			|| filename.contains("ressci.000") || filename.contains("ressci.001"))
			foundRes000 = true;

		// Data1 contains both map and volume for SCI1.1+ Mac games
		if (filename.contains("Data1")) {
			foundResMap = foundRes000 = true;
			 s_fallbackDesc.platform = Common::kPlatformMacintosh;
		}

		// Determine the game platform
		// The existence of any of these files indicates an Amiga game
		if (filename.contains("9.pat") || filename.contains("spal") ||
			filename.contains("patch.005") || filename.contains("bank.001"))
				s_fallbackDesc.platform = Common::kPlatformAmiga;

		// The existence of 7.pat or patch.200 indicates a Mac game
		if (filename.contains("7.pat") || filename.contains("patch.200"))
			s_fallbackDesc.platform = Common::kPlatformMacintosh;

		// The data files for Atari ST versions are the same as their DOS counterparts
	}

	// If these files aren't found, it can't be SCI
	if (!foundResMap && !foundRes000) {
		return 0;
	}

	ResourceManager *resMan = new ResourceManager();
	assert(resMan);
	resMan->addAppropriateSources(fslist);
	resMan->init();
	// TODO: Add error handling.

	ViewType gameViews = resMan->getViewType();

	// Have we identified the game views? If not, stop here
	// Can't be SCI (or unsupported SCI views). Pinball Creep by sierra also uses resource.map/resource.000 files
	//  but doesnt share sci format at all, if we dont return 0 here we will detect this game as SCI
	if (gameViews == kViewUnknown) {
		delete resMan;
		return 0;
	}

#ifndef ENABLE_SCI32
	// Is SCI32 compiled in? If not, and this is a SCI32 game,
	// stop here
	if (getSciVersion() >= SCI_VERSION_2) {
		delete resMan;
		return (const ADGameDescription *)&s_fallbackDesc;
	}
#endif

	// EGA views
	if (gameViews == kViewEga && s_fallbackDesc.platform != Common::kPlatformAmiga)
		s_fallbackDesc.extra = "EGA";

	// Set the platform to Amiga if the game is using Amiga views
	if (gameViews == kViewAmiga)
		s_fallbackDesc.platform = Common::kPlatformAmiga;

	// Determine the game id
<<<<<<< HEAD
	Common::String gameId = convertSierraGameId(getSierraGameId(resMan).c_str(), &s_fallbackDesc.flags, resMan);
=======
	Common::String sierraGameId = resMan->findSierraGameId();

	// If we don't have a game id, the game is not SCI
	if (sierraGameId.empty()) {
		delete resMan;
		return 0;
	}

	Common::String gameId = convertSierraGameId(sierraGameId, &s_fallbackDesc.flags, resMan);
>>>>>>> fffec23a
	strncpy(s_fallbackGameIdBuf, gameId.c_str(), sizeof(s_fallbackGameIdBuf) - 1);
	s_fallbackGameIdBuf[sizeof(s_fallbackGameIdBuf) - 1] = 0;	// Make sure string is NULL terminated
	s_fallbackDesc.gameid = s_fallbackGameIdBuf;

	// Try to determine the game language
	// Load up text 0 and start looking for "#" characters
	// Non-English versions contain strings like XXXX#YZZZZ
	// Where XXXX is the English string, #Y a separator indicating the language
	// (e.g. #G for German) and ZZZZ is the translated text
	// NOTE: This doesn't work for games which use message instead of text resources
	// (like, for example, Eco Quest 1 and all SCI1.1 games and newer, e.g. Freddy Pharkas).
	// As far as we know, these games store the messages of each language in separate
	// resources, and it's not possible to detect that easily
	// Also look for "%J" which is used in japanese games
	Resource *text = resMan->findResource(ResourceId(kResourceTypeText, 0), 0);
	uint seeker = 0;
	if (text) {
		while (seeker < text->size) {
			if (text->data[seeker] == '#')  {
				if (seeker + 1 < text->size)
					s_fallbackDesc.language = charToScummVMLanguage(text->data[seeker + 1]);
				break;
			}
			if (text->data[seeker] == '%') {
				if ((seeker + 1 < text->size) && (text->data[seeker + 1] == 'J')) {
					s_fallbackDesc.language = charToScummVMLanguage(text->data[seeker + 1]);
					break;
				}
			}
			seeker++;
		}
	}


	// Fill in extras field
	if (!strcmp(s_fallbackDesc.gameid, "lsl1sci") ||
		!strcmp(s_fallbackDesc.gameid, "pq1sci") ||
		!strcmp(s_fallbackDesc.gameid, "sq1sci"))
		s_fallbackDesc.extra = "VGA Remake";

	if (!strcmp(s_fallbackDesc.gameid, "qfg1vga") && getSciVersion() == SCI_VERSION_1_1)
		s_fallbackDesc.extra = "VGA Remake";

	// Add "demo" to the description for demos
	if (s_fallbackDesc.flags & ADGF_DEMO)
		s_fallbackDesc.extra = "demo";

	delete resMan;

	return (const ADGameDescription *)&s_fallbackDesc;
}

bool SciMetaEngine::createInstance(OSystem *syst, Engine **engine, const ADGameDescription *desc) const {
	const GameIdStrToEnum *g = s_gameIdStrToEnum;
	for (; g->gameidStr; ++g) {
		if (0 == strcmp(desc->gameid, g->gameidStr)) {
			*engine = new SciEngine(syst, desc, g->gameidEnum);
			return true;
		}
	}

	return false;
}

bool SciMetaEngine::hasFeature(MetaEngineFeature f) const {
	return
		(f == kSupportsListSaves) ||
		(f == kSupportsLoadingDuringStartup) ||
		(f == kSupportsDeleteSave) ||
		(f == kSavesSupportMetaInfo) ||
		(f == kSavesSupportThumbnail) ||
		(f == kSavesSupportCreationDate);
}

bool SciEngine::hasFeature(EngineFeature f) const {
	return
<<<<<<< HEAD
		//(f == kSupportsRTL) ||
		(f == kSupportsLoadingDuringRuntime);
		//(f == kSupportsSavingDuringRuntime);
=======
		(f == kSupportsRTL) ||
		(f == kSupportsLoadingDuringRuntime); // ||
		//(f == kSupportsSavingDuringRuntime);
		// We can't allow saving through ScummVM menu, because
		//  a) lots of games don't like saving everywhere (e.g. castle of dr. brain)
		//  b) some games even dont allow saving in certain rooms (e.g. lsl6)
		//  c) somehow some games even get mad when doing this (execstackbase was 1 all of a sudden in lsl3)
		//  d) for sci0/sci01 games we should at least wait till status bar got drawn, although this may not be enough
		// we can't make sure that the scripts are fine with us saving at a specific location, doing so may work sometimes
		//  and some other times it won't work.
>>>>>>> fffec23a
}

SaveStateList SciMetaEngine::listSaves(const char *target) const {
	Common::SaveFileManager *saveFileMan = g_system->getSavefileManager();
	Common::StringArray filenames;
	Common::String pattern = target;
	pattern += ".???";

	filenames = saveFileMan->listSavefiles(pattern);
	sort(filenames.begin(), filenames.end());	// Sort (hopefully ensuring we are sorted numerically..)

	SaveStateList saveList;
	int slotNum = 0;
	for (Common::StringArray::const_iterator file = filenames.begin(); file != filenames.end(); ++file) {
		// Obtain the last 3 digits of the filename, since they correspond to the save slot
		slotNum = atoi(file->c_str() + file->size() - 3);

		if (slotNum >= 0 && slotNum < 999) {
			Common::InSaveFile *in = saveFileMan->openForLoading(*file);
			if (in) {
				SavegameMetadata meta;
				if (!get_savegame_metadata(in, &meta)) {
					// invalid
					delete in;
					continue;
				}
				saveList.push_back(SaveStateDescriptor(slotNum, meta.savegame_name));
				delete in;
			}
		}
	}

	return saveList;
}

SaveStateDescriptor SciMetaEngine::querySaveMetaInfos(const char *target, int slot) const {
	Common::String fileName = Common::String::printf("%s.%03d", target, slot);
	Common::InSaveFile *in = g_system->getSavefileManager()->openForLoading(fileName);

	if (in) {
		SavegameMetadata meta;
		if (!get_savegame_metadata(in, &meta)) {
			// invalid
			delete in;

			SaveStateDescriptor desc(slot, "Invalid");
			return desc;
		}

		SaveStateDescriptor desc(slot, meta.savegame_name);

		Graphics::Surface *thumbnail = new Graphics::Surface();
		assert(thumbnail);
		if (!Graphics::loadThumbnail(*in, *thumbnail)) {
			delete thumbnail;
			thumbnail = 0;
		}

		desc.setThumbnail(thumbnail);

		desc.setDeletableFlag(true);
		desc.setWriteProtectedFlag(false);

		int day = (meta.savegame_date >> 24) & 0xFF;
		int month = (meta.savegame_date >> 16) & 0xFF;
		int year = meta.savegame_date & 0xFFFF;

		desc.setSaveDate(year, month, day);

		int hour = (meta.savegame_time >> 16) & 0xFF;
		int minutes = (meta.savegame_time >> 8) & 0xFF;

		desc.setSaveTime(hour, minutes);

		// TODO: played time

		delete in;

		return desc;
	}

	return SaveStateDescriptor();
}

int SciMetaEngine::getMaximumSaveSlot() const { return 999; }

void SciMetaEngine::removeSaveState(const char *target, int slot) const {
	Common::String fileName = Common::String::printf("%s.%03d", target, slot);
	g_system->getSavefileManager()->removeSavefile(fileName);
}

Common::Error SciEngine::loadGameState(int slot) {
	Common::String fileName = Common::String::printf("%s.%03d", _targetName.c_str(), slot);
	Common::SaveFileManager *saveFileMan = g_engine->getSaveFileManager();
	Common::SeekableReadStream *in = saveFileMan->openForLoading(fileName);

	if (in) {
		// found a savegame file
		gamestate_restore(_gamestate, in);
		delete in;
	}

	if (_gamestate->r_acc != make_reg(0, 1)) {
		return Common::kNoError;
	} else {
		warning("Restoring gamestate '%s' failed", fileName.c_str());
		return Common::kUnknownError;
	}
}

Common::Error SciEngine::saveGameState(int slot, const char *desc) {
	Common::String fileName = Common::String::printf("%s.%03d", _targetName.c_str(), slot);
	Common::SaveFileManager *saveFileMan = g_engine->getSaveFileManager();
	Common::OutSaveFile *out = saveFileMan->openForSaving(fileName);
	const char *version = "";
	if (!out) {
		warning("Opening savegame \"%s\" for writing failed", fileName.c_str());
		return Common::kWritingFailed;
	}

	if (!gamestate_save(_gamestate, out, desc, version)) {
		warning("Saving the game state to '%s' failed", fileName.c_str());
		return Common::kWritingFailed;
	} else {
		out->finalize();
		if (out->err()) {
			warning("Writing the savegame failed.");
			return Common::kWritingFailed;
		}
		delete out;
	}

	return Common::kNoError;
}

bool SciEngine::canLoadGameStateCurrently() {
	return !_gamestate->executionStackBase;
}

bool SciEngine::canSaveGameStateCurrently() {
	return !_gamestate->executionStackBase;
}

} // End of namespace Sci

#if PLUGIN_ENABLED_DYNAMIC(SCI)
	REGISTER_PLUGIN_DYNAMIC(SCI, PLUGIN_TYPE_ENGINE, Sci::SciMetaEngine);
#else
	REGISTER_PLUGIN_STATIC(SCI, PLUGIN_TYPE_ENGINE, Sci::SciMetaEngine);
#endif<|MERGE_RESOLUTION|>--- conflicted
+++ resolved
@@ -122,8 +122,6 @@
 	{0, 0}
 };
 
-<<<<<<< HEAD
-=======
 struct GameIdStrToEnum {
 	const char *gameidStr;
 	SciGameId gameidEnum;
@@ -355,7 +353,6 @@
 	return sierraId;
 }
 
->>>>>>> fffec23a
 #include "sci/detection_tables.h"
 
 /**
@@ -445,50 +442,6 @@
 	}
 }
 
-#define READ_UINT16(buf) (!resMan->isSci11Mac() ? READ_LE_UINT16(buf) : READ_BE_UINT16(buf))
-
-// Finds the internal ID of the current game from script 0
-Common::String getSierraGameId(ResourceManager *resMan) {
-	Resource *script = resMan->findResource(ResourceId(kResourceTypeScript, 0), false);
-	Script *script000 = new Script();
-	script000->init(0, resMan);
-	script000->mcpyInOut(0, script->data, script->size);
-	uint16 curOffset = (getSciVersion() == SCI_VERSION_0_EARLY) ? 2 : 0;
-	uint16 objLength = 0;
-	int objType = 0;
-	int16 exportsOffset = 0;
-	Common::String sierraId;
-
-	// Now find the export table of the script
-	do {
-		objType = READ_UINT16(script000->_buf + curOffset);
-		if (!objType)
-			break;
-	
-		objLength = READ_UINT16(script000->_buf + curOffset + 2);
-		curOffset += 4;		// skip header
-
-		if (objType == SCI_OBJ_EXPORTS) {
-			exportsOffset = READ_UINT16(script000->_buf + curOffset + 2);
-			break;
-		}
-		curOffset += objLength - 4;
-	} while (objType != 0 && curOffset < script->size - 2);
-
-	// The game object is the first export. Script 0 is always at segment 1
-	reg_t gameObj = make_reg(1, exportsOffset);
-
-	// TODO: stop using the segment manager and read the object name here
-	SegManager *segMan = new SegManager(resMan);
-	script_instantiate(resMan, segMan, 0);
-	sierraId = segMan->getObjectName(gameObj);
-	delete segMan;
-
-	delete script000;
-
-	return sierraId;
-}
-
 const ADGameDescription *SciMetaEngine::fallbackDetect(const Common::FSList &fslist) const {
 	bool foundResMap = false;
 	bool foundRes000 = false;
@@ -589,9 +542,6 @@
 		s_fallbackDesc.platform = Common::kPlatformAmiga;
 
 	// Determine the game id
-<<<<<<< HEAD
-	Common::String gameId = convertSierraGameId(getSierraGameId(resMan).c_str(), &s_fallbackDesc.flags, resMan);
-=======
 	Common::String sierraGameId = resMan->findSierraGameId();
 
 	// If we don't have a game id, the game is not SCI
@@ -601,7 +551,6 @@
 	}
 
 	Common::String gameId = convertSierraGameId(sierraGameId, &s_fallbackDesc.flags, resMan);
->>>>>>> fffec23a
 	strncpy(s_fallbackGameIdBuf, gameId.c_str(), sizeof(s_fallbackGameIdBuf) - 1);
 	s_fallbackGameIdBuf[sizeof(s_fallbackGameIdBuf) - 1] = 0;	// Make sure string is NULL terminated
 	s_fallbackDesc.gameid = s_fallbackGameIdBuf;
@@ -678,11 +627,6 @@
 
 bool SciEngine::hasFeature(EngineFeature f) const {
 	return
-<<<<<<< HEAD
-		//(f == kSupportsRTL) ||
-		(f == kSupportsLoadingDuringRuntime);
-		//(f == kSupportsSavingDuringRuntime);
-=======
 		(f == kSupportsRTL) ||
 		(f == kSupportsLoadingDuringRuntime); // ||
 		//(f == kSupportsSavingDuringRuntime);
@@ -693,7 +637,6 @@
 		//  d) for sci0/sci01 games we should at least wait till status bar got drawn, although this may not be enough
 		// we can't make sure that the scripts are fine with us saving at a specific location, doing so may work sometimes
 		//  and some other times it won't work.
->>>>>>> fffec23a
 }
 
 SaveStateList SciMetaEngine::listSaves(const char *target) const {
